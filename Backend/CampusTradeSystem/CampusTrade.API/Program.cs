--- conflicted
+++ resolved
@@ -1,4 +1,3 @@
-<<<<<<< HEAD
 using System.Text;
 using System.Text.Encodings.Web;
 using CampusTrade.API.Data;
@@ -9,15 +8,11 @@
 using Microsoft.EntityFrameworkCore;
 using Microsoft.IdentityModel.Tokens;
 using Microsoft.OpenApi.Models;
-using Serilog;
-using CampusTrade.API.Infrastructure;
-using Serilog.Events;
-using Serilog.Sinks.File;
 
 // 设置控制台编码为UTF-8，确保中文字符正确显示
 Console.OutputEncoding = Encoding.UTF8;
 
-// 1. 配置 Serilog 日志系统
+// 配置 Serilog 日志系统
 Log.Logger = new LoggerConfiguration()
     .MinimumLevel.Debug()
     .WriteTo.Console()
@@ -86,16 +81,15 @@
     }
 });
 
-// 1. 添加 Oracle 数据库连接
-// 2. 注册 DatabasePerformanceInterceptor
-builder.Services.AddSingleton<DatabasePerformanceInterceptor>();
-
-// 3. 添加服务到容器中（DbContext 注入拦截器）
+// 添加 Oracle 数据库连接以及拦截器
 builder.Services.AddDbContext<CampusTradeDbContext>(options =>
     options.UseOracle(builder.Configuration.GetConnectionString("DefaultConnection"))
            .AddInterceptors(builder.Services.BuildServiceProvider().GetRequiredService<DatabasePerformanceInterceptor>()));
 
-// 4. 注册日志清理后台服务
+// 添加Repository层服务
+builder.Services.AddRepositoryServices();
+
+// 添加日志清理后台服务
 builder.Services.AddHostedService<CampusTrade.API.Services.LogCleanupService>();
 
 // 添加JWT认证和Token服务
@@ -103,6 +97,9 @@
 
 // 添加认证相关服务
 builder.Services.AddAuthenticationServices();
+
+// 添加文件管理服务
+builder.Services.AddFileManagementServices(builder.Configuration);
 
 // 配置 CORS
 builder.Services.AddCorsPolicy(builder.Configuration);
@@ -183,213 +180,13 @@
 // 使用全局异常处理中间件
 app.UseGlobalExceptionHandler();
 
+// 使用安全头中间件
+app.UseSecurityHeaders();
+
 // 使用安全检查中间件
 app.UseSecurity();
 
-// 5. 启用性能日志中间件
 app.UseMiddleware<PerformanceMiddleware>();
-
-// 在开发环境下禁用HTTPS重定向，避免影响Swagger
-if (!app.Environment.IsDevelopment())
-{
-    app.UseHttpsRedirection();
-}
-
-// 启用路由匹配中间件
-app.UseRouting();
-
-// 启用 CORS
-app.UseCors("CampusTradeCors");
-
-// 启用JWT验证中间件（在认证之前）
-app.UseJwtValidation();
-
-// 启用认证和授权
-app.UseAuthentication();
-app.UseAuthorization();
-
-// 映射控制器端点
-app.MapControllers();
-
-app.Run();
-
-// 使Program类可供测试访问
-public partial class Program { }
-=======
-using System.Text;
-using System.Text.Encodings.Web;
-using CampusTrade.API.Data;
-using CampusTrade.API.Extensions;
-using CampusTrade.API.Middleware;
-using CampusTrade.API.Options;
-using Microsoft.AspNetCore.Authentication.JwtBearer;
-using Microsoft.EntityFrameworkCore;
-using Microsoft.IdentityModel.Tokens;
-using Microsoft.OpenApi.Models;
-
-// 设置控制台编码为UTF-8，确保中文字符正确显示
-Console.OutputEncoding = Encoding.UTF8;
-
-var builder = WebApplication.CreateBuilder(args);
-
-// 添加服务到容器中
-builder.Services.AddControllers()
-    .AddJsonOptions(options =>
-    {
-        options.JsonSerializerOptions.Encoder = System.Text.Encodings.Web.JavaScriptEncoder.UnsafeRelaxedJsonEscaping;
-        options.JsonSerializerOptions.PropertyNamingPolicy = null;
-    });
-
-// 添加API文档
-builder.Services.AddEndpointsApiExplorer();
-builder.Services.AddSwaggerGen(c =>
-{
-    c.SwaggerDoc("v1", new Microsoft.OpenApi.Models.OpenApiInfo
-    {
-        Title = "Campus Trade API",
-        Version = "v1.0",
-        Description = "校园交易平台后端API文档",
-        Contact = new Microsoft.OpenApi.Models.OpenApiContact
-        {
-            Name = "Campus Trade Team",
-            Email = "admin@campustrade.com"
-        }
-    });
-
-    // 为Swagger添加JWT身份验证
-    c.AddSecurityDefinition("Bearer", new Microsoft.OpenApi.Models.OpenApiSecurityScheme
-    {
-        Description = "JWT Authorization header using the Bearer scheme. Enter 'Bearer' [space] and then your token in the text input below.",
-        Name = "Authorization",
-        In = Microsoft.OpenApi.Models.ParameterLocation.Header,
-        Type = Microsoft.OpenApi.Models.SecuritySchemeType.ApiKey,
-        Scheme = "Bearer"
-    });
-
-    c.AddSecurityRequirement(new Microsoft.OpenApi.Models.OpenApiSecurityRequirement
-    {
-        {
-            new Microsoft.OpenApi.Models.OpenApiSecurityScheme
-            {
-                Reference = new Microsoft.OpenApi.Models.OpenApiReference
-                {
-                    Type = Microsoft.OpenApi.Models.ReferenceType.SecurityScheme,
-                    Id = "Bearer"
-                }
-            },
-            new string[] {}
-        }
-    });
-
-    // 使用XML注释
-    var xmlFile = $"{System.Reflection.Assembly.GetExecutingAssembly().GetName().Name}.xml";
-    var xmlPath = Path.Combine(AppContext.BaseDirectory, xmlFile);
-    if (File.Exists(xmlPath))
-    {
-        c.IncludeXmlComments(xmlPath);
-    }
-});
-
-// 添加 Oracle 数据库连接
-builder.Services.AddDbContext<CampusTradeDbContext>(options =>
-    options.UseOracle(builder.Configuration.GetConnectionString("DefaultConnection")));
-
-// 添加Repository层服务
-builder.Services.AddRepositoryServices();
-
-// 添加JWT认证和Token服务
-builder.Services.AddJwtAuthentication(builder.Configuration);
-
-// 添加认证相关服务
-builder.Services.AddAuthenticationServices();
-
-// 添加文件管理服务
-builder.Services.AddFileManagementServices(builder.Configuration);
-
-// 配置 CORS
-builder.Services.AddCorsPolicy(builder.Configuration);
-
-var app = builder.Build();
-
-// 配置HTTP请求管道
-if (app.Environment.IsDevelopment())
-{
-    // 在开发环境下，先配置Swagger，避免被其他中间件影响
-    app.UseSwagger();
-    app.UseSwaggerUI(c =>
-    {
-        c.SwaggerEndpoint("/swagger/v1/swagger.json", "Campus Trade API v1.0");
-        c.RoutePrefix = string.Empty; // 将Swagger UI设置为根路径
-        c.DocumentTitle = "Campus Trade API Documentation";
-        c.DefaultModelsExpandDepth(-1); // 隐藏模型
-        c.DocExpansion(Swashbuckle.AspNetCore.SwaggerUI.DocExpansion.None); // 默认折叠所有操作
-
-        // 自定义HTML模板
-        c.IndexStream = () =>
-        {
-            var assembly = System.Reflection.Assembly.GetExecutingAssembly();
-            return new MemoryStream(System.Text.Encoding.UTF8.GetBytes(@"
-<!DOCTYPE html>
-<html>
-<head>
-    <meta charset='UTF-8'>
-     <meta http-equiv='X-UA-Compatible' content='IE=edge'>
-     <meta name='viewport' content='width=device-width, initial-scale=1.0'>
-    <title>Campus Trade API Documentation</title>
-    <link rel='stylesheet' type='text/css' href='./swagger-ui.css' />
-    <style>
-        html { box-sizing: border-box; overflow: -moz-scrollbars-vertical; overflow-y: scroll; }
-        *, *:before, *:after { box-sizing: inherit; }
-        body { margin:0; background: #fafafa; }
-    </style>
-</head>
-<body>
-    <div id='swagger-ui'></div>
-     <script>
-         // Polyfill for Object.hasOwn (ES2022) to support older browsers
-         if (!Object.hasOwn) {
-             Object.hasOwn = function(obj, prop) {
-                 return Object.prototype.hasOwnProperty.call(obj, prop);
-             };
-         }
-     </script>
-    <script src='./swagger-ui-bundle.js'></script>
-    <script src='./swagger-ui-standalone-preset.js'></script>
-    <script>
-        window.onload = function() {
-            const ui = SwaggerUIBundle({
-                url: '/swagger/v1/swagger.json',
-                dom_id: '#swagger-ui',
-                deepLinking: true,
-                presets: [
-                    SwaggerUIBundle.presets.apis,
-                    SwaggerUIStandalonePreset
-                ],
-                plugins: [
-                    SwaggerUIBundle.plugins.DownloadUrl
-                ],
-                layout: 'StandaloneLayout'
-            });
-        }
-    </script>
-</body>
-</html>"));
-        };
-    });
-}
-else
-{
-    app.UseHsts();
-}
-
-// 使用全局异常处理中间件
-app.UseGlobalExceptionHandler();
-
-// 使用安全头中间件
-app.UseSecurityHeaders();
-
-// 使用安全检查中间件
-app.UseSecurity();
 
 // 启用静态文件访问（用于文件下载和预览）
 app.UseStaticFiles();
@@ -434,5 +231,4 @@
 app.Run();
 
 // 使Program类可供测试访问
-public partial class Program { }
->>>>>>> f7ca740c
+public partial class Program { }