<<<<<<< HEAD
using CampusTrade.API.Models.Entities;
using Microsoft.EntityFrameworkCore;

namespace CampusTrade.API.Data
{
    public class CampusTradeDbContext : DbContext
    {
        public CampusTradeDbContext(DbContextOptions<CampusTradeDbContext> options)
            : base(options)
        {
        }

        public DbSet<Student> Students { get; set; }
        public DbSet<User> Users { get; set; }
        public DbSet<RefreshToken> RefreshTokens { get; set; }
        public DbSet<CreditHistory> CreditHistories { get; set; }
        public DbSet<LoginLogs> LoginLogs { get; set; }
        public DbSet<EmailVerification> EmailVerifications { get; set; }
        public DbSet<Category> Categories { get; set; }
        public DbSet<Product> Products { get; set; }
        public DbSet<ProductImage> ProductImages { get; set; }
        public DbSet<AbstractOrder> AbstractOrders { get; set; }
        public DbSet<Order> Orders { get; set; }
        public DbSet<VirtualAccount> VirtualAccounts { get; set; }
        public DbSet<RechargeRecord> RechargeRecords { get; set; }
        public DbSet<Negotiation> Negotiations { get; set; }
        public DbSet<ExchangeRequest> ExchangeRequests { get; set; }
        public DbSet<Admin> Admins { get; set; }
        public DbSet<AuditLog> AuditLogs { get; set; }
        public DbSet<NotificationTemplate> NotificationTemplates { get; set; }
        public DbSet<Notification> Notifications { get; set; }
        public DbSet<SignalRNotification> SignalRNotifications { get; set; }
        public DbSet<EmailNotification> EmailNotifications { get; set; }
        public DbSet<Review> Reviews { get; set; }
        public DbSet<Reports> Reports { get; set; }
        public DbSet<ReportEvidence> ReportEvidences { get; set; }

        protected override void OnModelCreating(ModelBuilder modelBuilder)
        {
            base.OnModelCreating(modelBuilder);

            // 配置学生表
            modelBuilder.Entity<Student>(entity =>
            {
                entity.ToTable("STUDENTS");
                entity.HasKey(e => e.StudentId);

                // 主键配置 - 对应Oracle中的student_id字段
                entity.Property(e => e.StudentId)
                    .HasColumnName("STUDENT_ID")
                    .HasColumnType("VARCHAR2(20)")
                    .IsRequired()
                    .HasMaxLength(20);

                // 姓名字段配置 - 必填
                entity.Property(e => e.Name)
                    .HasColumnName("NAME")
                    .HasColumnType("VARCHAR2(50)")
                    .IsRequired()
                    .HasMaxLength(50);

                // 院系字段配置 - 可为空
                entity.Property(e => e.Department)
                    .HasColumnName("DEPARTMENT")
                    .HasColumnType("VARCHAR2(50)")
                    .HasMaxLength(50);
            });

            // 配置用户表
            modelBuilder.Entity<User>(entity =>
            {
                entity.ToTable("USERS");
                entity.HasKey(e => e.UserId);
                entity.HasIndex(e => e.Email).IsUnique();
                entity.HasIndex(e => e.StudentId).IsUnique();

                entity.Property(e => e.UserId)
                    .HasColumnName("USER_ID")
                    .ValueGeneratedOnAdd();

                entity.Property(e => e.Email)
                    .HasColumnName("EMAIL")
                    .IsRequired()
                    .HasMaxLength(100);

                entity.Property(e => e.CreditScore)
                    .HasColumnName("CREDIT_SCORE")
                    .HasPrecision(3, 1)
                    .HasDefaultValue(60.0m);

                entity.Property(e => e.PasswordHash)
                    .HasColumnName("PASSWORD_HASH")
                    .IsRequired()
                    .HasMaxLength(128);

                entity.Property(e => e.StudentId)
                    .HasColumnName("STUDENT_ID")
                    .IsRequired()
                    .HasMaxLength(20);

                entity.Property(e => e.Username)
                    .HasColumnName("USERNAME")
                    .HasMaxLength(50);

                entity.Property(e => e.FullName)
                    .HasColumnName("FULL_NAME")
                    .HasMaxLength(100);

                entity.Property(e => e.Phone)
                    .HasColumnName("PHONE")
                    .HasMaxLength(20);

                entity.Property(e => e.CreatedAt)
                    .HasColumnName("CREATED_AT")
                    .HasDefaultValueSql("CURRENT_TIMESTAMP");

                entity.Property(e => e.UpdatedAt)
                    .HasColumnName("UPDATED_AT")
                    .HasDefaultValueSql("CURRENT_TIMESTAMP");

                entity.Property(e => e.IsActive)
                    .HasColumnName("IS_ACTIVE")
                    .HasDefaultValue(1);

                // JWT Token相关字段配置
                entity.Property(e => e.LastLoginAt)
                    .HasColumnName("LAST_LOGIN_AT");

                entity.Property(e => e.LastLoginIp)
                    .HasColumnName("LAST_LOGIN_IP")
                    .HasMaxLength(45);

                entity.Property(e => e.LoginCount)
                    .HasColumnName("LOGIN_COUNT")
                    .HasDefaultValue(0);

                entity.Property(e => e.IsLocked)
                    .HasColumnName("IS_LOCKED")
                    .HasDefaultValue(0);

                entity.Property(e => e.LockoutEnd)
                    .HasColumnName("LOCKOUT_END");

                entity.Property(e => e.FailedLoginAttempts)
                    .HasColumnName("FAILED_LOGIN_ATTEMPTS")
                    .HasDefaultValue(0);

                entity.Property(e => e.TwoFactorEnabled)
                    .HasColumnName("TWO_FACTOR_ENABLED")
                    .HasDefaultValue(0);

                entity.Property(e => e.PasswordChangedAt)
                    .HasColumnName("PASSWORD_CHANGED_AT");

                entity.Property(e => e.SecurityStamp)
                    .HasColumnName("SECURITY_STAMP")
                    .IsRequired()
                    .HasMaxLength(256);

                entity.Property(e => e.EmailVerified)
                    .HasColumnName("EMAIL_VERIFIED")
                    .HasDefaultValue(0);

                entity.Property(e => e.EmailVerificationToken)
                    .HasColumnName("EMAIL_VERIFICATION_TOKEN")
                    .HasMaxLength(256);

                // 索引配置
                entity.HasIndex(e => e.LastLoginAt)
                    .HasDatabaseName("IX_USERS_LAST_LOGIN_AT");

                entity.HasIndex(e => e.IsLocked)
                    .HasDatabaseName("IX_USERS_IS_LOCKED");

                entity.HasIndex(e => e.SecurityStamp)
                    .HasDatabaseName("IX_USERS_SECURITY_STAMP");

                // 配置外键关系 - 对应Oracle中的FK_USERS_STUDENT约束
                entity.HasOne(e => e.Student)
                    .WithOne(s => s.User)
                    .HasForeignKey<User>(e => e.StudentId)
                    .OnDelete(DeleteBehavior.Restrict)
                    .HasConstraintName("FK_USERS_STUDENT");

                // 配置与RefreshToken的一对多关系
                entity.HasMany(e => e.RefreshTokens)
                    .WithOne(r => r.User)
                    .HasForeignKey(r => r.UserId)
                    .OnDelete(DeleteBehavior.Cascade);

                // 配置与CreditHistory的一对多关系
                entity.HasMany(e => e.CreditHistories)
                    .WithOne(c => c.User)
                    .HasForeignKey(c => c.UserId)
                    .OnDelete(DeleteBehavior.Cascade)
                    .HasConstraintName("FK_CREDIT_USER");

                // 配置与LoginLogs的一对多关系
                entity.HasMany(e => e.LoginLogs)
                    .WithOne(l => l.User)
                    .HasForeignKey(l => l.UserId)
                    .OnDelete(DeleteBehavior.Cascade)
                    .HasConstraintName("FK_LOGIN_USER");

                // 配置与EmailVerification的一对多关系
                entity.HasMany(e => e.EmailVerifications)
                    .WithOne(e => e.User)
                    .HasForeignKey(e => e.UserId)
                    .OnDelete(DeleteBehavior.Cascade)
                    .HasConstraintName("FK_EMAIL_VERIFICATION_USER");

                // 配置与Product的一对多关系
                entity.HasMany(e => e.Products)
                    .WithOne(p => p.User)
                    .HasForeignKey(p => p.UserId)
                    .OnDelete(DeleteBehavior.Restrict)
                    .HasConstraintName("FK_PRODUCT_USER");

                // 配置与Order的一对多关系 - 买家
                entity.HasMany(e => e.BuyerOrders)
                    .WithOne(o => o.Buyer)
                    .HasForeignKey(o => o.BuyerId)
                    .OnDelete(DeleteBehavior.Restrict)
                    .HasConstraintName("FK_ORDER_BUYER");

                // 配置与Order的一对多关系 - 卖家
                entity.HasMany(e => e.SellerOrders)
                    .WithOne(o => o.Seller)
                    .HasForeignKey(o => o.SellerId)
                    .OnDelete(DeleteBehavior.Restrict)
                    .HasConstraintName("FK_ORDER_SELLER");
            });

            // 配置RefreshToken表
            modelBuilder.Entity<RefreshToken>(entity =>
            {
                entity.ToTable("REFRESH_TOKENS");
                entity.HasKey(e => e.Id);

                entity.Property(e => e.Id)
                    .HasColumnName("ID")
                    .ValueGeneratedOnAdd();

                entity.Property(e => e.Token)
                    .HasColumnName("TOKEN")
                    .IsRequired()
                    .HasMaxLength(500);

                entity.Property(e => e.UserId)
                    .HasColumnName("USER_ID")
                    .IsRequired();

                entity.Property(e => e.ExpiryDate)
                    .HasColumnName("EXPIRY_DATE")
                    .IsRequired();

                entity.Property(e => e.IsRevoked)
                    .HasColumnName("IS_REVOKED")
                    .HasDefaultValue(0);

                entity.Property(e => e.CreatedAt)
                    .HasColumnName("CREATED_AT")
                    .HasDefaultValueSql("CURRENT_TIMESTAMP");

                entity.Property(e => e.RevokedAt)
                    .HasColumnName("REVOKED_AT");

                entity.Property(e => e.IpAddress)
                    .HasColumnName("IP_ADDRESS")
                    .HasMaxLength(45);

                entity.Property(e => e.UserAgent)
                    .HasColumnName("USER_AGENT")
                    .HasMaxLength(500);

                entity.Property(e => e.DeviceId)
                    .HasColumnName("DEVICE_ID")
                    .HasMaxLength(100);

                entity.Property(e => e.ReplacedByToken)
                    .HasColumnName("REPLACED_BY_TOKEN")
                    .HasMaxLength(500);

                entity.Property(e => e.CreatedBy)
                    .HasColumnName("CREATED_BY");

                entity.Property(e => e.LastUsedAt)
                    .HasColumnName("LAST_USED_AT");

                entity.Property(e => e.RevokedBy)
                    .HasColumnName("REVOKED_BY");

                entity.Property(e => e.RevokeReason)
                    .HasColumnName("REVOKE_REASON")
                    .HasMaxLength(200);

                // 索引配置
                entity.HasIndex(e => e.Token)
                    .IsUnique()
                    .HasDatabaseName("IX_REFRESH_TOKENS_TOKEN");

                entity.HasIndex(e => e.UserId)
                    .HasDatabaseName("IX_REFRESH_TOKENS_USER_ID");

                entity.HasIndex(e => e.ExpiryDate)
                    .HasDatabaseName("IX_REFRESH_TOKENS_EXPIRY_DATE");

                entity.HasIndex(e => e.IsRevoked)
                    .HasDatabaseName("IX_REFRESH_TOKENS_IS_REVOKED");

                entity.HasIndex(e => e.DeviceId)
                    .HasDatabaseName("IX_REFRESH_TOKENS_DEVICE_ID");

                // 复合索引（用于查询优化）
                entity.HasIndex(e => new { e.UserId, e.IsRevoked, e.ExpiryDate })
                    .HasDatabaseName("IX_REFRESH_TOKENS_USER_STATUS_EXPIRY");

                entity.HasIndex(e => new { e.DeviceId, e.UserId, e.IsRevoked })
                    .HasDatabaseName("IX_REFRESH_TOKENS_DEVICE_USER_STATUS");

                // 外键关系已在User实体中配置
            });

            // 配置信用变更记录表
            modelBuilder.Entity<CreditHistory>(entity =>
            {
                entity.ToTable("CREDIT_HISTORY", t =>
                {
                    t.HasCheckConstraint("CK_CREDIT_HISTORY_CHANGE_TYPE",
                        "CHANGE_TYPE IN ('交易完成', '举报处罚', '好评奖励')");
                    t.HasCheckConstraint("CK_CREDIT_HISTORY_SCORE_RANGE",
                        "NEW_SCORE >= 0.0 AND NEW_SCORE <= 100.0");
                });
                entity.HasKey(e => e.LogId);

                // 主键配置 - 自增ID
                entity.Property(e => e.LogId)
                    .HasColumnName("LOG_ID")
                    .HasColumnType("NUMBER")
                    .ValueGeneratedOnAdd();

                // 用户ID外键配置
                entity.Property(e => e.UserId)
                    .HasColumnName("USER_ID")
                    .HasColumnType("NUMBER")
                    .IsRequired();

                // 变更类型配置 - 带检查约束
                entity.Property(e => e.ChangeType)
                    .HasColumnName("CHANGE_TYPE")
                    .HasColumnType("VARCHAR2(20)")
                    .IsRequired()
                    .HasMaxLength(20);

                // 新信用分数配置 - 精确的数字类型
                entity.Property(e => e.NewScore)
                    .HasColumnName("NEW_SCORE")
                    .HasColumnType("NUMBER(3,1)")
                    .HasPrecision(3, 1)
                    .IsRequired();

                // 创建时间配置 - 默认当前时间
                entity.Property(e => e.CreatedAt)
                    .HasColumnName("CREATED_AT")
                    .HasColumnType("TIMESTAMP")
                    .HasDefaultValueSql("CURRENT_TIMESTAMP");

                // 索引配置
                entity.HasIndex(e => e.UserId)
                    .HasDatabaseName("IX_CREDIT_HISTORY_USER_ID");

                entity.HasIndex(e => e.CreatedAt)
                    .HasDatabaseName("IX_CREDIT_HISTORY_CREATED_AT");

                entity.HasIndex(e => e.ChangeType)
                    .HasDatabaseName("IX_CREDIT_HISTORY_CHANGE_TYPE");

                // 复合索引（用于查询优化）
                entity.HasIndex(e => new { e.UserId, e.CreatedAt })
                    .HasDatabaseName("IX_CREDIT_HISTORY_USER_TIME");

                // 外键关系配置已在User实体中设置
            });

            // 配置登录日志表
            modelBuilder.Entity<LoginLogs>(entity =>
            {
                entity.ToTable("LOGIN_LOGS", t =>
                {
                    t.HasCheckConstraint("CK_LOGIN_LOGS_RISK_LEVEL",
                        "RISK_LEVEL IN (0,1,2)");
                    t.HasCheckConstraint("CK_LOGIN_LOGS_DEVICE_TYPE",
                        "DEVICE_TYPE IN ('Mobile','PC','Tablet')");
                });
                entity.HasKey(e => e.LogId);

                // 主键配置 - 自增ID
                entity.Property(e => e.LogId)
                    .HasColumnName("LOG_ID")
                    .HasColumnType("NUMBER")
                    .ValueGeneratedOnAdd();

                // 用户ID外键配置
                entity.Property(e => e.UserId)
                    .HasColumnName("USER_ID")
                    .HasColumnType("NUMBER")
                    .IsRequired();

                // IP地址配置 - 可为空
                entity.Property(e => e.IpAddress)
                    .HasColumnName("IP_ADDRESS")
                    .HasColumnType("VARCHAR2(45)")
                    .HasMaxLength(45);

                // 登录时间配置 - 默认当前时间
                entity.Property(e => e.LogTime)
                    .HasColumnName("LOG_TIME")
                    .HasColumnType("TIMESTAMP")
                    .HasDefaultValueSql("CURRENT_TIMESTAMP");

                // 设备类型配置 - 必填，检查约束限制值
                entity.Property(e => e.DeviceType)
                    .HasColumnName("DEVICE_TYPE")
                    .HasColumnType("VARCHAR2(20)")
                    .IsRequired()
                    .HasMaxLength(20);

                // 风险等级配置 - 可为空，检查约束限制范围
                entity.Property(e => e.RiskLevel)
                    .HasColumnName("RISK_LEVEL")
                    .HasColumnType("NUMBER");

                // 索引配置
                entity.HasIndex(e => e.UserId)
                    .HasDatabaseName("IX_LOGIN_LOGS_USER_ID");

                entity.HasIndex(e => e.LogTime)
                    .HasDatabaseName("IX_LOGIN_LOGS_LOG_TIME");

                entity.HasIndex(e => e.DeviceType)
                    .HasDatabaseName("IX_LOGIN_LOGS_DEVICE_TYPE");

                entity.HasIndex(e => e.RiskLevel)
                    .HasDatabaseName("IX_LOGIN_LOGS_RISK_LEVEL");

                // 外键关系配置已在User实体中设置
            });

            // 配置邮箱验证表
            modelBuilder.Entity<EmailVerification>(entity =>
            {
                entity.ToTable("EMAIL_VERIFICATION", t =>
                {
                    t.HasCheckConstraint("CK_EMAIL_VERIFICATION_IS_USED",
                        "IS_USED IN (0,1)");
                });
                entity.HasKey(e => e.VerificationId);

                // 主键配置 - 自增ID
                entity.Property(e => e.VerificationId)
                    .HasColumnName("VERIFICATION_ID")
                    .HasColumnType("NUMBER")
                    .ValueGeneratedOnAdd();

                // 用户ID外键配置
                entity.Property(e => e.UserId)
                    .HasColumnName("USER_ID")
                    .HasColumnType("NUMBER")
                    .IsRequired();

                // 邮箱地址配置
                entity.Property(e => e.Email)
                    .HasColumnName("EMAIL")
                    .HasColumnType("VARCHAR2(100)")
                    .IsRequired()
                    .HasMaxLength(100);

                // 6位数字验证码配置 - 可为空
                entity.Property(e => e.VerificationCode)
                    .HasColumnName("VERIFICATION_CODE")
                    .HasColumnType("VARCHAR2(6)")
                    .HasMaxLength(6);

                // 64位验证令牌配置 - 可为空
                entity.Property(e => e.Token)
                    .HasColumnName("TOKEN")
                    .HasColumnType("VARCHAR2(64)")
                    .HasMaxLength(64);

                // 过期时间配置 - 可为空
                entity.Property(e => e.ExpireTime)
                    .HasColumnName("EXPIRE_TIME")
                    .HasColumnType("TIMESTAMP");

                // 使用状态配置 - 默认值0
                entity.Property(e => e.IsUsed)
                    .HasColumnName("IS_USED")
                    .HasDefaultValue(0);

                // 创建时间配置 - 默认当前时间
                entity.Property(e => e.CreatedAt)
                    .HasColumnName("CREATED_AT")
                    .HasColumnType("TIMESTAMP")
                    .HasDefaultValueSql("CURRENT_TIMESTAMP");

                // 索引配置
                entity.HasIndex(e => e.UserId)
                    .HasDatabaseName("IX_EMAIL_VERIFICATION_USER_ID");

                entity.HasIndex(e => e.Email)
                    .HasDatabaseName("IX_EMAIL_VERIFICATION_EMAIL");

                entity.HasIndex(e => e.CreatedAt)
                    .HasDatabaseName("IX_EMAIL_VERIFICATION_CREATED_AT");

                entity.HasIndex(e => e.IsUsed)
                    .HasDatabaseName("IX_EMAIL_VERIFICATION_IS_USED");

                // 复合索引（用于查询优化）
                entity.HasIndex(e => new { e.UserId, e.IsUsed })
                    .HasDatabaseName("IX_EMAIL_VERIFICATION_USER_USED");

                entity.HasIndex(e => new { e.Email, e.IsUsed })
                    .HasDatabaseName("IX_EMAIL_VERIFICATION_EMAIL_USED");

                // 外键关系配置已在User实体中设置
            });

            // 配置分类表
            modelBuilder.Entity<Category>(entity =>
            {
                entity.ToTable("CATEGORIES");
                entity.HasKey(e => e.CategoryId);

                // 主键配置 - 自增ID
                entity.Property(e => e.CategoryId)
                    .HasColumnName("CATEGORY_ID")
                    .HasColumnType("NUMBER")
                    .ValueGeneratedOnAdd();

                // 父分类ID配置 - 可为空
                entity.Property(e => e.ParentId)
                    .HasColumnName("PARENT_ID")
                    .HasColumnType("NUMBER");

                // 分类名称配置
                entity.Property(e => e.Name)
                    .HasColumnName("NAME")
                    .HasColumnType("VARCHAR2(50)")
                    .IsRequired()
                    .HasMaxLength(50);

                // 配置自引用关系 - 父子分类
                entity.HasOne(e => e.Parent)
                    .WithMany(e => e.Children)
                    .HasForeignKey(e => e.ParentId)
                    .OnDelete(DeleteBehavior.Restrict)
                    .HasConstraintName("FK_CATEGORY_PARENT");

                // 配置与Product的一对多关系
                entity.HasMany(e => e.Products)
                    .WithOne(p => p.Category)
                    .HasForeignKey(p => p.CategoryId)
                    .OnDelete(DeleteBehavior.Restrict)
                    .HasConstraintName("FK_PRODUCT_CATEGORY");

                // 索引配置
                entity.HasIndex(e => e.ParentId)
                    .HasDatabaseName("IX_CATEGORIES_PARENT_ID");

                entity.HasIndex(e => e.Name)
                    .HasDatabaseName("IX_CATEGORIES_NAME");

                // 复合索引（同级分类名称唯一性检查优化）
                entity.HasIndex(e => new { e.ParentId, e.Name })
                    .HasDatabaseName("IX_CATEGORIES_PARENT_NAME");
            });

            // 配置商品表
            modelBuilder.Entity<Product>(entity =>
            {
                entity.ToTable("PRODUCTS", t =>
                {
                    t.HasCheckConstraint("CK_PRODUCTS_STATUS",
                        "STATUS IN ('在售','已下架','交易中')");
                });
                entity.HasKey(e => e.ProductId);

                // 主键配置 - 由序列和触发器生成
                entity.Property(e => e.ProductId)
                    .HasColumnName("PRODUCT_ID")
                    .HasColumnType("NUMBER")
                    .ValueGeneratedOnAdd();

                // 用户ID外键配置
                entity.Property(e => e.UserId)
                    .HasColumnName("USER_ID")
                    .HasColumnType("NUMBER")
                    .IsRequired();

                // 分类ID外键配置
                entity.Property(e => e.CategoryId)
                    .HasColumnName("CATEGORY_ID")
                    .HasColumnType("NUMBER")
                    .IsRequired();

                // 商品标题配置
                entity.Property(e => e.Title)
                    .HasColumnName("TITLE")
                    .HasColumnType("VARCHAR2(100)")
                    .IsRequired()
                    .HasMaxLength(100);

                // 商品描述配置 - CLOB类型
                entity.Property(e => e.Description)
                    .HasColumnName("DESCRIPTION")
                    .HasColumnType("CLOB");

                // 基础价格配置 - 精确的数字类型
                entity.Property(e => e.BasePrice)
                    .HasColumnName("BASE_PRICE")
                    .HasColumnType("NUMBER(10,2)")
                    .HasPrecision(10, 2)
                    .IsRequired();

                // 发布时间配置 - 默认当前时间
                entity.Property(e => e.PublishTime)
                    .HasColumnName("PUBLISH_TIME")
                    .HasColumnType("TIMESTAMP")
                    .HasDefaultValueSql("CURRENT_TIMESTAMP");

                // 浏览次数配置 - 默认值0
                entity.Property(e => e.ViewCount)
                    .HasColumnName("VIEW_COUNT")
                    .HasColumnType("NUMBER")
                    .HasDefaultValue(0);

                // 自动下架时间配置 - 可为空
                entity.Property(e => e.AutoRemoveTime)
                    .HasColumnName("AUTO_REMOVE_TIME")
                    .HasColumnType("TIMESTAMP");

                // 商品状态配置 - 默认值"在售"
                entity.Property(e => e.Status)
                    .HasColumnName("STATUS")
                    .HasColumnType("VARCHAR2(20)")
                    .IsRequired()
                    .HasMaxLength(20)
                    .HasDefaultValue("在售");

                // 索引配置
                entity.HasIndex(e => e.UserId)
                    .HasDatabaseName("IX_PRODUCTS_USER_ID");

                entity.HasIndex(e => e.CategoryId)
                    .HasDatabaseName("IX_PRODUCTS_CATEGORY_ID");

                entity.HasIndex(e => e.Status)
                    .HasDatabaseName("IX_PRODUCTS_STATUS");

                entity.HasIndex(e => e.PublishTime)
                    .HasDatabaseName("IX_PRODUCTS_PUBLISH_TIME");

                entity.HasIndex(e => e.BasePrice)
                    .HasDatabaseName("IX_PRODUCTS_BASE_PRICE");

                // 复合索引（用于查询优化）
                entity.HasIndex(e => new { e.Status, e.PublishTime })
                    .HasDatabaseName("IX_PRODUCTS_STATUS_TIME");

                entity.HasIndex(e => new { e.CategoryId, e.Status })
                    .HasDatabaseName("IX_PRODUCTS_CATEGORY_STATUS");

                // 配置与ProductImage的一对多关系
                entity.HasMany(e => e.ProductImages)
                    .WithOne(i => i.Product)
                    .HasForeignKey(i => i.ProductId)
                    .OnDelete(DeleteBehavior.Cascade)
                    .HasConstraintName("FK_IMAGE_PRODUCT");

                // User关系已在User实体中配置
            });

            // 配置商品图片表
            modelBuilder.Entity<ProductImage>(entity =>
            {
                entity.ToTable("PRODUCT_IMAGES");
                entity.HasKey(e => e.ImageId);

                // 主键配置 - 自增ID
                entity.Property(e => e.ImageId)
                    .HasColumnName("IMAGE_ID")
                    .HasColumnType("NUMBER")
                    .ValueGeneratedOnAdd();

                // 商品ID外键配置
                entity.Property(e => e.ProductId)
                    .HasColumnName("PRODUCT_ID")
                    .HasColumnType("NUMBER")
                    .IsRequired();

                // 图片URL配置
                entity.Property(e => e.ImageUrl)
                    .HasColumnName("IMAGE_URL")
                    .HasColumnType("VARCHAR2(200)")
                    .IsRequired()
                    .HasMaxLength(200);

                // 索引配置
                entity.HasIndex(e => e.ProductId)
                    .HasDatabaseName("IX_PRODUCT_IMAGES_PRODUCT_ID");

                // Product关系已在Product实体中配置
            });

            // 配置抽象订单表
            modelBuilder.Entity<AbstractOrder>(entity =>
            {
                entity.ToTable("ABSTRACT_ORDERS", t =>
                {
                    t.HasCheckConstraint("CK_ABSTRACT_ORDERS_ORDER_TYPE",
                        "ORDER_TYPE IN ('normal','exchange')");
                });
                entity.HasKey(e => e.AbstractOrderId);

                // 主键配置 - 由ORDER_SEQ序列生成
                entity.Property(e => e.AbstractOrderId)
                    .HasColumnName("ABSTRACT_ORDER_ID")
                    .HasColumnType("NUMBER")
                    .ValueGeneratedOnAdd();

                // 订单类型配置
                entity.Property(e => e.OrderType)
                    .HasColumnName("ORDER_TYPE")
                    .HasColumnType("VARCHAR2(20)")
                    .IsRequired()
                    .HasMaxLength(20);

                // 配置与Order的一对一关系
                entity.HasOne(e => e.Order)
                    .WithOne(o => o.AbstractOrder)
                    .HasForeignKey<Order>(o => o.OrderId)
                    .OnDelete(DeleteBehavior.Cascade)
                    .HasConstraintName("FK_ORDER_ABSTRACT");

                // 索引配置
                entity.HasIndex(e => e.OrderType)
                    .HasDatabaseName("IX_ABSTRACT_ORDERS_ORDER_TYPE");
            });

            // 配置订单表
            modelBuilder.Entity<Order>(entity =>
            {
                entity.ToTable("ORDERS", t =>
                {
                    t.HasCheckConstraint("CK_ORDERS_STATUS",
                        "STATUS IN ('待付款','已付款','已发货','已送达','已完成','已取消')");
                });
                entity.HasKey(e => e.OrderId);

                // 主键配置 - 外键引用AbstractOrder
                entity.Property(e => e.OrderId)
                    .HasColumnName("ORDER_ID")
                    .HasColumnType("NUMBER");

                // 买家ID配置
                entity.Property(e => e.BuyerId)
                    .HasColumnName("BUYER_ID")
                    .HasColumnType("NUMBER")
                    .IsRequired();

                // 卖家ID配置
                entity.Property(e => e.SellerId)
                    .HasColumnName("SELLER_ID")
                    .HasColumnType("NUMBER")
                    .IsRequired();

                // 商品ID配置
                entity.Property(e => e.ProductId)
                    .HasColumnName("PRODUCT_ID")
                    .HasColumnType("NUMBER")
                    .IsRequired();

                // 订单总金额配置 - 可为空
                entity.Property(e => e.TotalAmount)
                    .HasColumnName("TOTAL_AMOUNT")
                    .HasColumnType("NUMBER(10,2)")
                    .HasPrecision(10, 2);

                // 订单状态配置 - 默认值"待付款"
                entity.Property(e => e.Status)
                    .HasColumnName("STATUS")
                    .HasColumnType("VARCHAR2(20)")
                    .IsRequired()
                    .HasMaxLength(20)
                    .HasDefaultValue("待付款");

                // 创建时间配置 - 默认当前时间
                entity.Property(e => e.CreateTime)
                    .HasColumnName("CREATE_TIME")
                    .HasColumnType("TIMESTAMP")
                    .HasDefaultValueSql("CURRENT_TIMESTAMP");

                // 过期时间配置 - 触发器设置
                entity.Property(e => e.ExpireTime)
                    .HasColumnName("EXPIRE_TIME")
                    .HasColumnType("TIMESTAMP");

                // 最终价格配置 - 可为空
                entity.Property(e => e.FinalPrice)
                    .HasColumnName("FINAL_PRICE")
                    .HasColumnType("NUMBER(10,2)")
                    .HasPrecision(10, 2);

                // 配置与Product的多对一关系
                entity.HasOne(e => e.Product)
                    .WithMany()
                    .HasForeignKey(e => e.ProductId)
                    .OnDelete(DeleteBehavior.Restrict)
                    .HasConstraintName("FK_ORDER_PRODUCT");

                // 索引配置
                entity.HasIndex(e => e.BuyerId)
                    .HasDatabaseName("IX_ORDERS_BUYER_ID");

                entity.HasIndex(e => e.SellerId)
                    .HasDatabaseName("IX_ORDERS_SELLER_ID");

                entity.HasIndex(e => e.ProductId)
                    .HasDatabaseName("IX_ORDERS_PRODUCT_ID");

                entity.HasIndex(e => e.Status)
                    .HasDatabaseName("IX_ORDERS_STATUS");

                entity.HasIndex(e => e.CreateTime)
                    .HasDatabaseName("IX_ORDERS_CREATE_TIME");

                entity.HasIndex(e => e.ExpireTime)
                    .HasDatabaseName("IX_ORDERS_EXPIRE_TIME");

                // 复合索引（用于查询优化）
                entity.HasIndex(e => new { e.BuyerId, e.Status })
                    .HasDatabaseName("IX_ORDERS_BUYER_STATUS");

                entity.HasIndex(e => new { e.SellerId, e.Status })
                    .HasDatabaseName("IX_ORDERS_SELLER_STATUS");

                entity.HasIndex(e => new { e.Status, e.CreateTime })
                    .HasDatabaseName("IX_ORDERS_STATUS_TIME");

                // User关系已在User实体中配置
                // AbstractOrder关系已在AbstractOrder实体中配置
            });

            // 配置虚拟账户表
            modelBuilder.Entity<VirtualAccount>(entity =>
            {
                entity.ToTable("VIRTUAL_ACCOUNTS");
                entity.HasKey(e => e.AccountId);

                // 主键配置 - 自增ID
                entity.Property(e => e.AccountId)
                    .HasColumnName("ACCOUNT_ID")
                    .HasColumnType("NUMBER")
                    .ValueGeneratedOnAdd();

                // 用户ID外键配置 - 唯一约束
                entity.Property(e => e.UserId)
                    .HasColumnName("USER_ID")
                    .HasColumnType("NUMBER")
                    .IsRequired();

                // 余额配置 - 精确的数字类型
                entity.Property(e => e.Balance)
                    .HasColumnName("BALANCE")
                    .HasColumnType("NUMBER(10,2)")
                    .HasPrecision(10, 2)
                    .IsRequired()
                    .HasDefaultValue(0.00m);

                // 创建时间配置 - 默认当前时间
                entity.Property(e => e.CreatedAt)
                    .HasColumnName("CREATED_AT")
                    .HasColumnType("TIMESTAMP")
                    .HasDefaultValueSql("CURRENT_TIMESTAMP");

                // 唯一约束
                entity.HasIndex(e => e.UserId)
                    .IsUnique()
                    .HasDatabaseName("IX_VIRTUAL_ACCOUNTS_USER_ID");

                entity.HasIndex(e => e.CreatedAt)
                    .HasDatabaseName("IX_VIRTUAL_ACCOUNTS_CREATED_AT");

                // 配置与User的一对一关系
                entity.HasOne(e => e.User)
                    .WithOne(u => u.VirtualAccount)
                    .HasForeignKey<VirtualAccount>(e => e.UserId)
                    .OnDelete(DeleteBehavior.Cascade)
                    .HasConstraintName("FK_ACCOUNT_USER");

                // 配置与RechargeRecord的一对多关系
                entity.HasMany(e => e.RechargeRecords)
                    .WithOne(r => r.VirtualAccount)
                    .HasForeignKey(r => r.UserId)
                    .HasPrincipalKey(e => e.UserId)
                    .OnDelete(DeleteBehavior.Cascade);
            });

            // 配置充值记录表
            modelBuilder.Entity<RechargeRecord>(entity =>
            {
                entity.ToTable("RECHARGE_RECORDS", t =>
                {
                    t.HasCheckConstraint("CK_RECHARGE_RECORDS_STATUS",
                        "STATUS IN ('处理中','成功','失败')");
                    t.HasCheckConstraint("CK_RECHARGE_RECORDS_AMOUNT",
                        "AMOUNT > 0");
                });
                entity.HasKey(e => e.RechargeId);

                // 主键配置 - 自增ID
                entity.Property(e => e.RechargeId)
                    .HasColumnName("RECHARGE_ID")
                    .HasColumnType("NUMBER")
                    .ValueGeneratedOnAdd();

                // 用户ID外键配置
                entity.Property(e => e.UserId)
                    .HasColumnName("USER_ID")
                    .HasColumnType("NUMBER")
                    .IsRequired();

                // 充值金额配置 - 精确的数字类型
                entity.Property(e => e.Amount)
                    .HasColumnName("AMOUNT")
                    .HasColumnType("NUMBER(10,2)")
                    .HasPrecision(10, 2)
                    .IsRequired();

                // 状态配置 - 默认值"处理中"
                entity.Property(e => e.Status)
                    .HasColumnName("STATUS")
                    .HasColumnType("VARCHAR2(20)")
                    .IsRequired()
                    .HasMaxLength(20)
                    .HasDefaultValue("处理中");

                // 创建时间配置 - 默认当前时间
                entity.Property(e => e.CreateTime)
                    .HasColumnName("CREATE_TIME")
                    .HasColumnType("TIMESTAMP")
                    .HasDefaultValueSql("CURRENT_TIMESTAMP");

                // 完成时间配置 - 可为空
                entity.Property(e => e.CompleteTime)
                    .HasColumnName("COMPLETE_TIME")
                    .HasColumnType("TIMESTAMP");

                // 索引配置
                entity.HasIndex(e => e.UserId)
                    .HasDatabaseName("IX_RECHARGE_RECORDS_USER_ID");

                entity.HasIndex(e => e.Status)
                    .HasDatabaseName("IX_RECHARGE_RECORDS_STATUS");

                entity.HasIndex(e => e.CreateTime)
                    .HasDatabaseName("IX_RECHARGE_RECORDS_CREATE_TIME");

                entity.HasIndex(e => e.Amount)
                    .HasDatabaseName("IX_RECHARGE_RECORDS_AMOUNT");

                // 复合索引（用于查询优化）
                entity.HasIndex(e => new { e.UserId, e.Status })
                    .HasDatabaseName("IX_RECHARGE_RECORDS_USER_STATUS");

                entity.HasIndex(e => new { e.Status, e.CreateTime })
                    .HasDatabaseName("IX_RECHARGE_RECORDS_STATUS_TIME");

                // 配置与User的多对一关系
                entity.HasOne(e => e.User)
                    .WithMany(u => u.RechargeRecords)
                    .HasForeignKey(e => e.UserId)
                    .OnDelete(DeleteBehavior.Cascade)
                    .HasConstraintName("FK_RECHARGE_USER");

                // VirtualAccount关系已在VirtualAccount实体中配置
            });

            // 配置议价表
            modelBuilder.Entity<Negotiation>(entity =>
            {
                entity.ToTable("NEGOTIATIONS", t =>
                {
                    t.HasCheckConstraint("CK_NEGOTIATIONS_STATUS",
                        "STATUS IN ('等待回应','接受','拒绝','反报价')");
                    t.HasCheckConstraint("CK_NEGOTIATIONS_PROPOSED_PRICE",
                        "PROPOSED_PRICE > 0");
                });
                entity.HasKey(e => e.NegotiationId);

                // 主键配置 - 自增ID
                entity.Property(e => e.NegotiationId)
                    .HasColumnName("NEGOTIATION_ID")
                    .HasColumnType("NUMBER")
                    .ValueGeneratedOnAdd();

                // 订单ID外键配置
                entity.Property(e => e.OrderId)
                    .HasColumnName("ORDER_ID")
                    .HasColumnType("NUMBER")
                    .IsRequired();

                // 提议价格配置 - 精确的数字类型
                entity.Property(e => e.ProposedPrice)
                    .HasColumnName("PROPOSED_PRICE")
                    .HasColumnType("NUMBER(10,2)")
                    .HasPrecision(10, 2)
                    .IsRequired();

                // 状态配置 - 默认值"等待回应"
                entity.Property(e => e.Status)
                    .HasColumnName("STATUS")
                    .HasColumnType("VARCHAR2(20)")
                    .IsRequired()
                    .HasMaxLength(20)
                    .HasDefaultValue("等待回应");

                // 创建时间配置 - 默认当前时间
                entity.Property(e => e.CreatedAt)
                    .HasColumnName("CREATED_AT")
                    .HasColumnType("TIMESTAMP")
                    .HasDefaultValueSql("CURRENT_TIMESTAMP");

                // 索引配置
                entity.HasIndex(e => e.OrderId)
                    .HasDatabaseName("IX_NEGOTIATIONS_ORDER_ID");

                entity.HasIndex(e => e.Status)
                    .HasDatabaseName("IX_NEGOTIATIONS_STATUS");

                entity.HasIndex(e => e.CreatedAt)
                    .HasDatabaseName("IX_NEGOTIATIONS_CREATED_AT");

                entity.HasIndex(e => e.ProposedPrice)
                    .HasDatabaseName("IX_NEGOTIATIONS_PROPOSED_PRICE");

                // 复合索引（用于查询优化）
                entity.HasIndex(e => new { e.OrderId, e.Status })
                    .HasDatabaseName("IX_NEGOTIATIONS_ORDER_STATUS");

                entity.HasIndex(e => new { e.Status, e.CreatedAt })
                    .HasDatabaseName("IX_NEGOTIATIONS_STATUS_TIME");

                // 配置与Order的多对一关系
                entity.HasOne(e => e.Order)
                    .WithMany(o => o.Negotiations)
                    .HasForeignKey(e => e.OrderId)
                    .OnDelete(DeleteBehavior.Cascade)
                    .HasConstraintName("FK_NEGOTIATION_ORDER");
            });

            // 配置换物请求表
            modelBuilder.Entity<ExchangeRequest>(entity =>
            {
                entity.ToTable("EXCHANGE_REQUESTS", t =>
                {
                    t.HasCheckConstraint("CK_EXCHANGE_REQUESTS_STATUS",
                        "STATUS IN ('等待回应','接受','拒绝','反报价')");
                });
                entity.HasKey(e => e.ExchangeId);

                // 主键配置 - 外键引用AbstractOrder
                entity.Property(e => e.ExchangeId)
                    .HasColumnName("EXCHANGE_ID")
                    .HasColumnType("NUMBER");

                // 提供商品ID配置
                entity.Property(e => e.OfferProductId)
                    .HasColumnName("OFFER_PRODUCT_ID")
                    .HasColumnType("NUMBER")
                    .IsRequired();

                // 请求商品ID配置
                entity.Property(e => e.RequestProductId)
                    .HasColumnName("REQUEST_PRODUCT_ID")
                    .HasColumnType("NUMBER")
                    .IsRequired();

                // 交换条件配置 - CLOB类型
                entity.Property(e => e.Terms)
                    .HasColumnName("TERMS")
                    .HasColumnType("CLOB");

                // 状态配置 - 默认值"等待回应"
                entity.Property(e => e.Status)
                    .HasColumnName("STATUS")
                    .HasColumnType("VARCHAR2(20)")
                    .IsRequired()
                    .HasMaxLength(20)
                    .HasDefaultValue("等待回应");

                // 创建时间配置 - 默认当前时间
                entity.Property(e => e.CreatedAt)
                    .HasColumnName("CREATED_AT")
                    .HasColumnType("TIMESTAMP")
                    .HasDefaultValueSql("CURRENT_TIMESTAMP");

                // 配置与AbstractOrder的一对一关系
                entity.HasOne(e => e.AbstractOrder)
                    .WithOne(a => a.ExchangeRequest)
                    .HasForeignKey<ExchangeRequest>(e => e.ExchangeId)
                    .OnDelete(DeleteBehavior.Cascade)
                    .HasConstraintName("FK_EXCHANGE_ABSTRACT");

                // 配置与Product的多对一关系 - 提供商品
                entity.HasOne(e => e.OfferProduct)
                    .WithMany(p => p.OfferExchangeRequests)
                    .HasForeignKey(e => e.OfferProductId)
                    .OnDelete(DeleteBehavior.Restrict)
                    .HasConstraintName("FK_EXCHANGE_OFFER");

                // 配置与Product的多对一关系 - 请求商品
                entity.HasOne(e => e.RequestProduct)
                    .WithMany(p => p.RequestExchangeRequests)
                    .HasForeignKey(e => e.RequestProductId)
                    .OnDelete(DeleteBehavior.Restrict)
                    .HasConstraintName("FK_EXCHANGE_REQUEST");

                // 索引配置
                entity.HasIndex(e => e.OfferProductId)
                    .HasDatabaseName("IX_EXCHANGE_REQUESTS_OFFER_PRODUCT_ID");

                entity.HasIndex(e => e.RequestProductId)
                    .HasDatabaseName("IX_EXCHANGE_REQUESTS_REQUEST_PRODUCT_ID");

                entity.HasIndex(e => e.Status)
                    .HasDatabaseName("IX_EXCHANGE_REQUESTS_STATUS");

                entity.HasIndex(e => e.CreatedAt)
                    .HasDatabaseName("IX_EXCHANGE_REQUESTS_CREATED_AT");

                // 复合索引（用于查询优化）
                entity.HasIndex(e => new { e.OfferProductId, e.Status })
                    .HasDatabaseName("IX_EXCHANGE_REQUESTS_OFFER_STATUS");

                entity.HasIndex(e => new { e.RequestProductId, e.Status })
                    .HasDatabaseName("IX_EXCHANGE_REQUESTS_REQUEST_STATUS");

                entity.HasIndex(e => new { e.Status, e.CreatedAt })
                    .HasDatabaseName("IX_EXCHANGE_REQUESTS_STATUS_TIME");
            });

            // 配置管理员表
            modelBuilder.Entity<Admin>(entity =>
            {
                entity.ToTable("ADMINS", t =>
                {
                    t.HasCheckConstraint("CK_ADMINS_ROLE",
                        "ROLE IN ('super','category_admin','report_admin')");
                    t.HasCheckConstraint("CK_ADMINS_CATEGORY_ASSIGNMENT",
                        "(ROLE = 'category_admin' AND ASSIGNED_CATEGORY IS NOT NULL) OR " +
                        "(ROLE != 'category_admin' AND ASSIGNED_CATEGORY IS NULL)");
                });
                entity.HasKey(e => e.AdminId);

                // 主键配置 - 自增ID
                entity.Property(e => e.AdminId)
                    .HasColumnName("ADMIN_ID")
                    .HasColumnType("NUMBER")
                    .ValueGeneratedOnAdd();

                // 用户ID外键配置 - 唯一约束
                entity.Property(e => e.UserId)
                    .HasColumnName("USER_ID")
                    .HasColumnType("NUMBER")
                    .IsRequired();

                // 角色配置
                entity.Property(e => e.Role)
                    .HasColumnName("ROLE")
                    .HasColumnType("VARCHAR2(20)")
                    .IsRequired()
                    .HasMaxLength(20);

                // 分配分类配置 - 可为空
                entity.Property(e => e.AssignedCategory)
                    .HasColumnName("ASSIGNED_CATEGORY")
                    .HasColumnType("NUMBER");

                // 创建时间配置 - 默认当前时间
                entity.Property(e => e.CreatedAt)
                    .HasColumnName("CREATED_AT")
                    .HasColumnType("TIMESTAMP")
                    .HasDefaultValueSql("CURRENT_TIMESTAMP");

                // 唯一约束
                entity.HasIndex(e => e.UserId)
                    .IsUnique()
                    .HasDatabaseName("IX_ADMINS_USER_ID");

                // 索引配置
                entity.HasIndex(e => e.Role)
                    .HasDatabaseName("IX_ADMINS_ROLE");

                entity.HasIndex(e => e.AssignedCategory)
                    .HasDatabaseName("IX_ADMINS_ASSIGNED_CATEGORY");

                entity.HasIndex(e => e.CreatedAt)
                    .HasDatabaseName("IX_ADMINS_CREATED_AT");

                // 复合索引（用于查询优化）
                entity.HasIndex(e => new { e.Role, e.AssignedCategory })
                    .HasDatabaseName("IX_ADMINS_ROLE_CATEGORY");

                // 配置与User的一对一关系
                entity.HasOne(e => e.User)
                    .WithOne(u => u.Admin)
                    .HasForeignKey<Admin>(e => e.UserId)
                    .OnDelete(DeleteBehavior.Cascade)
                    .HasConstraintName("FK_ADMIN_USER");

                // 配置与Category的多对一关系
                entity.HasOne(e => e.Category)
                    .WithMany(c => c.Admins)
                    .HasForeignKey(e => e.AssignedCategory)
                    .OnDelete(DeleteBehavior.SetNull)
                    .HasConstraintName("FK_ADMIN_CATEGORY");

                // 配置与AuditLog的一对多关系
                entity.HasMany(e => e.AuditLogs)
                    .WithOne(a => a.Admin)
                    .HasForeignKey(a => a.AdminId)
                    .OnDelete(DeleteBehavior.Cascade)
                    .HasConstraintName("FK_AUDIT_ADMIN");
            });

            // 配置审计日志表
            modelBuilder.Entity<AuditLog>(entity =>
            {
                entity.ToTable("AUDIT_LOGS", t =>
                {
                    t.HasCheckConstraint("CK_AUDIT_LOGS_ACTION_TYPE",
                        "ACTION_TYPE IN ('封禁用户','修改权限','处理举报')");
                });
                entity.HasKey(e => e.LogId);

                // 主键配置 - 自增ID
                entity.Property(e => e.LogId)
                    .HasColumnName("LOG_ID")
                    .HasColumnType("NUMBER")
                    .ValueGeneratedOnAdd();

                // 管理员ID外键配置
                entity.Property(e => e.AdminId)
                    .HasColumnName("ADMIN_ID")
                    .HasColumnType("NUMBER")
                    .IsRequired();

                // 操作类型配置
                entity.Property(e => e.ActionType)
                    .HasColumnName("ACTION_TYPE")
                    .HasColumnType("VARCHAR2(20)")
                    .IsRequired()
                    .HasMaxLength(20);

                // 目标ID配置 - 可为空
                entity.Property(e => e.TargetId)
                    .HasColumnName("TARGET_ID")
                    .HasColumnType("NUMBER");

                // 操作详情配置 - CLOB类型
                entity.Property(e => e.LogDetail)
                    .HasColumnName("LOG_DETAIL")
                    .HasColumnType("CLOB");

                // 操作时间配置 - 默认当前时间
                entity.Property(e => e.LogTime)
                    .HasColumnName("LOG_TIME")
                    .HasColumnType("TIMESTAMP")
                    .HasDefaultValueSql("CURRENT_TIMESTAMP");

                // 索引配置
                entity.HasIndex(e => e.AdminId)
                    .HasDatabaseName("IX_AUDIT_LOGS_ADMIN_ID");

                entity.HasIndex(e => e.ActionType)
                    .HasDatabaseName("IX_AUDIT_LOGS_ACTION_TYPE");

                entity.HasIndex(e => e.LogTime)
                    .HasDatabaseName("IX_AUDIT_LOGS_LOG_TIME");

                entity.HasIndex(e => e.TargetId)
                    .HasDatabaseName("IX_AUDIT_LOGS_TARGET_ID");

                // 复合索引（用于查询优化）
                entity.HasIndex(e => new { e.AdminId, e.LogTime })
                    .HasDatabaseName("IX_AUDIT_LOGS_ADMIN_TIME");

                entity.HasIndex(e => new { e.ActionType, e.LogTime })
                    .HasDatabaseName("IX_AUDIT_LOGS_ACTION_TIME");

                entity.HasIndex(e => new { e.TargetId, e.ActionType })
                    .HasDatabaseName("IX_AUDIT_LOGS_TARGET_ACTION");

                // Admin关系已在Admin实体中配置
            });

            // 配置通知模板表
            modelBuilder.Entity<NotificationTemplate>(entity =>
            {
                entity.ToTable("NOTIFICATION_TEMPLATES", t =>
                {
                    t.HasCheckConstraint("CK_NOTIFICATION_TEMPLATES_TYPE",
                        "TEMPLATE_TYPE IN ('商品相关','交易相关','评价相关','系统通知')");
                    t.HasCheckConstraint("CK_NOTIFICATION_TEMPLATES_PRIORITY",
                        "PRIORITY BETWEEN 1 AND 5");
                    t.HasCheckConstraint("CK_NOTIFICATION_TEMPLATES_IS_ACTIVE",
                        "IS_ACTIVE IN (0,1)");
                });
                entity.HasKey(e => e.TemplateId);

                // 主键配置 - 自增ID
                entity.Property(e => e.TemplateId)
                    .HasColumnName("TEMPLATE_ID")
                    .HasColumnType("NUMBER")
                    .ValueGeneratedOnAdd();

                // 模板名称配置
                entity.Property(e => e.TemplateName)
                    .HasColumnName("TEMPLATE_NAME")
                    .HasColumnType("VARCHAR2(100)")
                    .IsRequired()
                    .HasMaxLength(100);

                // 模板类型配置
                entity.Property(e => e.TemplateType)
                    .HasColumnName("TEMPLATE_TYPE")
                    .HasColumnType("VARCHAR2(20)")
                    .IsRequired()
                    .HasMaxLength(20);

                // 模板内容配置 - CLOB类型
                entity.Property(e => e.TemplateContent)
                    .HasColumnName("TEMPLATE_CONTENT")
                    .HasColumnType("CLOB")
                    .IsRequired();

                // 模板描述配置
                entity.Property(e => e.Description)
                    .HasColumnName("DESCRIPTION")
                    .HasColumnType("VARCHAR2(500)")
                    .HasMaxLength(500);

                // 优先级配置 - 默认值2
                entity.Property(e => e.Priority)
                    .HasColumnName("PRIORITY")
                    .HasColumnType("NUMBER")
                    .IsRequired()
                    .HasDefaultValue(2);

                // 是否启用配置 - 默认值1
                entity.Property(e => e.IsActive)
                    .HasColumnName("IS_ACTIVE")
                    .IsRequired()
                    .HasDefaultValue(1);

                // 创建时间配置 - 默认当前时间
                entity.Property(e => e.CreatedAt)
                    .HasColumnName("CREATED_AT")
                    .HasColumnType("TIMESTAMP")
                    .HasDefaultValueSql("CURRENT_TIMESTAMP");

                // 更新时间配置
                entity.Property(e => e.UpdatedAt)
                    .HasColumnName("UPDATED_AT")
                    .HasColumnType("TIMESTAMP");

                // 创建者ID配置
                entity.Property(e => e.CreatedBy)
                    .HasColumnName("CREATED_BY")
                    .HasColumnType("NUMBER");

                // 索引配置
                entity.HasIndex(e => e.TemplateType)
                    .HasDatabaseName("IX_NOTIFICATION_TEMPLATES_TYPE");

                entity.HasIndex(e => e.IsActive)
                    .HasDatabaseName("IX_NOTIFICATION_TEMPLATES_IS_ACTIVE");

                entity.HasIndex(e => e.Priority)
                    .HasDatabaseName("IX_NOTIFICATION_TEMPLATES_PRIORITY");

                entity.HasIndex(e => e.CreatedBy)
                    .HasDatabaseName("IX_NOTIFICATION_TEMPLATES_CREATED_BY");

                // 复合索引（用于查询优化）
                entity.HasIndex(e => new { e.TemplateType, e.IsActive })
                    .HasDatabaseName("IX_NOTIFICATION_TEMPLATES_TYPE_ACTIVE");

                entity.HasIndex(e => new { e.IsActive, e.Priority })
                    .HasDatabaseName("IX_NOTIFICATION_TEMPLATES_ACTIVE_PRIORITY");

                // 配置与User的多对一关系（创建者）
                entity.HasOne(e => e.Creator)
                    .WithMany()
                    .HasForeignKey(e => e.CreatedBy)
                    .OnDelete(DeleteBehavior.SetNull)
                    .HasConstraintName("FK_TEMPLATE_CREATOR");

                // 配置与Notification的一对多关系
                entity.HasMany(e => e.Notifications)
                    .WithOne(n => n.Template)
                    .HasForeignKey(n => n.TemplateId)
                    .OnDelete(DeleteBehavior.Restrict)
                    .HasConstraintName("FK_NOTIFICATION_TEMPLATE");
            });

            // 配置通知表
            modelBuilder.Entity<Notification>(entity =>
            {
                entity.ToTable("NOTIFICATIONS", t =>
                {
                    t.HasCheckConstraint("CK_NOTIFICATIONS_SEND_STATUS",
                        "SEND_STATUS IN ('待发送','成功','失败')");
                    t.HasCheckConstraint("CK_NOTIFICATIONS_RETRY_COUNT",
                        "RETRY_COUNT >= 0");
                });
                entity.HasKey(e => e.NotificationId);

                // 主键配置 - 自增ID
                entity.Property(e => e.NotificationId)
                    .HasColumnName("NOTIFICATION_ID")
                    .HasColumnType("NUMBER")
                    .ValueGeneratedOnAdd();

                // 模板ID外键配置
                entity.Property(e => e.TemplateId)
                    .HasColumnName("TEMPLATE_ID")
                    .HasColumnType("NUMBER")
                    .IsRequired();

                // 接收者ID外键配置
                entity.Property(e => e.RecipientId)
                    .HasColumnName("RECIPIENT_ID")
                    .HasColumnType("NUMBER")
                    .IsRequired();

                // 订单ID外键配置 - 可选
                entity.Property(e => e.OrderId)
                    .HasColumnName("ORDER_ID")
                    .HasColumnType("NUMBER");

                // 模板参数配置 - CLOB类型
                entity.Property(e => e.TemplateParams)
                    .HasColumnName("TEMPLATE_PARAMS")
                    .HasColumnType("CLOB");

                // 发送状态配置 - 默认值"待发送"
                entity.Property(e => e.SendStatus)
                    .HasColumnName("SEND_STATUS")
                    .HasColumnType("VARCHAR2(20)")
                    .IsRequired()
                    .HasMaxLength(20)
                    .HasDefaultValue("待发送");

                // 重试次数配置 - 默认值0
                entity.Property(e => e.RetryCount)
                    .HasColumnName("RETRY_COUNT")
                    .HasColumnType("NUMBER")
                    .IsRequired()
                    .HasDefaultValue(0);

                // 最后尝试时间配置 - 默认当前时间
                entity.Property(e => e.LastAttemptTime)
                    .HasColumnName("LAST_ATTEMPT_TIME")
                    .HasColumnType("TIMESTAMP")
                    .HasDefaultValueSql("CURRENT_TIMESTAMP");

                // 创建时间配置 - 默认当前时间
                entity.Property(e => e.CreatedAt)
                    .HasColumnName("CREATED_AT")
                    .HasColumnType("TIMESTAMP")
                    .HasDefaultValueSql("CURRENT_TIMESTAMP");

                // 发送成功时间配置
                entity.Property(e => e.SentAt)
                    .HasColumnName("SENT_AT")
                    .HasColumnType("TIMESTAMP");

                // 索引配置
                entity.HasIndex(e => e.TemplateId)
                    .HasDatabaseName("IX_NOTIFICATIONS_TEMPLATE_ID");

                entity.HasIndex(e => e.RecipientId)
                    .HasDatabaseName("IX_NOTIFICATIONS_RECIPIENT_ID");

                entity.HasIndex(e => e.OrderId)
                    .HasDatabaseName("IX_NOTIFICATIONS_ORDER_ID");

                entity.HasIndex(e => e.SendStatus)
                    .HasDatabaseName("IX_NOTIFICATIONS_SEND_STATUS");

                entity.HasIndex(e => e.CreatedAt)
                    .HasDatabaseName("IX_NOTIFICATIONS_CREATED_AT");

                entity.HasIndex(e => e.LastAttemptTime)
                    .HasDatabaseName("IX_NOTIFICATIONS_LAST_ATTEMPT_TIME");

                entity.HasIndex(e => e.RetryCount)
                    .HasDatabaseName("IX_NOTIFICATIONS_RETRY_COUNT");

                // 复合索引（用于查询优化）
                entity.HasIndex(e => new { e.RecipientId, e.SendStatus })
                    .HasDatabaseName("IX_NOTIFICATIONS_RECIPIENT_STATUS");

                entity.HasIndex(e => new { e.SendStatus, e.LastAttemptTime })
                    .HasDatabaseName("IX_NOTIFICATIONS_STATUS_TIME");

                entity.HasIndex(e => new { e.SendStatus, e.RetryCount })
                    .HasDatabaseName("IX_NOTIFICATIONS_STATUS_RETRY");

                entity.HasIndex(e => new { e.RecipientId, e.CreatedAt })
                    .HasDatabaseName("IX_NOTIFICATIONS_RECIPIENT_TIME");

                // 配置与User的多对一关系（接收者）
                entity.HasOne(e => e.Recipient)
                    .WithMany(u => u.ReceivedNotifications)
                    .HasForeignKey(e => e.RecipientId)
                    .OnDelete(DeleteBehavior.Cascade)
                    .HasConstraintName("FK_NOTIFICATION_RECIPIENT");

                // 配置与AbstractOrder的多对一关系（可选）
                entity.HasOne(e => e.AbstractOrder)
                    .WithMany(a => a.Notifications)
                    .HasForeignKey(e => e.OrderId)
                    .OnDelete(DeleteBehavior.SetNull)
                    .HasConstraintName("FK_NOTIFICATION_ORDER");

                // Template关系已在NotificationTemplate实体中配置
            });

            // 配置SignalR通知表
            modelBuilder.Entity<SignalRNotification>(entity =>
            {
                entity.ToTable("SIGNALR_NOTIFICATIONS", t =>
                {
                    t.HasCheckConstraint("CK_SIGNALR_NOTIFICATIONS_SEND_STATUS",
                        "SEND_STATUS IN ('待发送','成功','失败')");
                    t.HasCheckConstraint("CK_SIGNALR_NOTIFICATIONS_RETRY_COUNT",
                        "RETRY_COUNT >= 0");
                });
                entity.HasKey(e => e.SignalRNotificationId);

                // 主键配置 - 自增ID
                entity.Property(e => e.SignalRNotificationId)
                    .HasColumnName("SIGNALR_NOTIFICATION_ID")
                    .HasColumnType("NUMBER")
                    .ValueGeneratedOnAdd();

                // 通知ID外键配置
                entity.Property(e => e.NotificationId)
                    .HasColumnName("NOTIFICATION_ID")
                    .HasColumnType("NUMBER")
                    .IsRequired();

                // 连接ID配置
                entity.Property(e => e.ConnectionId)
                    .HasColumnName("CONNECTION_ID")
                    .HasColumnType("VARCHAR2(100)")
                    .HasMaxLength(100);

                // 用户组配置
                entity.Property(e => e.GroupName)
                    .HasColumnName("GROUP_NAME")
                    .HasColumnType("VARCHAR2(50)")
                    .HasMaxLength(50);

                // 发送状态配置
                entity.Property(e => e.SendStatus)
                    .HasColumnName("SEND_STATUS")
                    .HasColumnType("VARCHAR2(20)")
                    .IsRequired()
                    .HasMaxLength(20)
                    .HasDefaultValue("待发送");

                // 重试次数配置
                entity.Property(e => e.RetryCount)
                    .HasColumnName("RETRY_COUNT")
                    .HasColumnType("NUMBER")
                    .IsRequired()
                    .HasDefaultValue(0);

                // 最后尝试时间配置
                entity.Property(e => e.LastAttemptTime)
                    .HasColumnName("LAST_ATTEMPT_TIME")
                    .HasColumnType("TIMESTAMP")
                    .HasDefaultValueSql("CURRENT_TIMESTAMP");

                // 创建时间配置
                entity.Property(e => e.CreatedAt)
                    .HasColumnName("CREATED_AT")
                    .HasColumnType("TIMESTAMP")
                    .HasDefaultValueSql("CURRENT_TIMESTAMP");

                // 发送成功时间配置
                entity.Property(e => e.SentAt)
                    .HasColumnName("SENT_AT")
                    .HasColumnType("TIMESTAMP");

                // 错误信息配置
                entity.Property(e => e.ErrorMessage)
                    .HasColumnName("ERROR_MESSAGE")
                    .HasColumnType("VARCHAR2(500)")
                    .HasMaxLength(500);

                // 索引配置
                entity.HasIndex(e => e.NotificationId)
                    .HasDatabaseName("IX_SIGNALR_NOTIFICATIONS_NOTIFICATION_ID");

                entity.HasIndex(e => e.SendStatus)
                    .HasDatabaseName("IX_SIGNALR_NOTIFICATIONS_SEND_STATUS");

                entity.HasIndex(e => e.ConnectionId)
                    .HasDatabaseName("IX_SIGNALR_NOTIFICATIONS_CONNECTION_ID");

                entity.HasIndex(e => e.CreatedAt)
                    .HasDatabaseName("IX_SIGNALR_NOTIFICATIONS_CREATED_AT");

                // 配置与Notification的多对一关系
                entity.HasOne(e => e.Notification)
                    .WithMany(n => n.SignalRNotifications)
                    .HasForeignKey(e => e.NotificationId)
                    .OnDelete(DeleteBehavior.Cascade)
                    .HasConstraintName("FK_SIGNALR_NOTIFICATION_NOTIFICATION");
            });

            // 配置邮件通知表
            modelBuilder.Entity<EmailNotification>(entity =>
            {
                entity.ToTable("EMAIL_NOTIFICATIONS", t =>
                {
                    t.HasCheckConstraint("CK_EMAIL_NOTIFICATIONS_EMAIL_TYPE",
                        "EMAIL_TYPE IN ('通知','验证码')");
                    t.HasCheckConstraint("CK_EMAIL_NOTIFICATIONS_SEND_STATUS",
                        "SEND_STATUS IN ('待发送','成功','失败')");
                    t.HasCheckConstraint("CK_EMAIL_NOTIFICATIONS_RETRY_COUNT",
                        "RETRY_COUNT >= 0");
                });
                entity.HasKey(e => e.EmailNotificationId);

                // 主键配置 - 自增ID
                entity.Property(e => e.EmailNotificationId)
                    .HasColumnName("EMAIL_NOTIFICATION_ID")
                    .HasColumnType("NUMBER")
                    .ValueGeneratedOnAdd();

                // 邮件类型配置
                entity.Property(e => e.EmailType)
                    .HasColumnName("EMAIL_TYPE")
                    .HasColumnType("VARCHAR2(20)")
                    .IsRequired()
                    .HasMaxLength(20);

                // 通知ID外键配置（可选）
                entity.Property(e => e.NotificationId)
                    .HasColumnName("NOTIFICATION_ID")
                    .HasColumnType("NUMBER");

                // 收件人邮箱配置
                entity.Property(e => e.RecipientEmail)
                    .HasColumnName("RECIPIENT_EMAIL")
                    .HasColumnType("VARCHAR2(100)")
                    .IsRequired()
                    .HasMaxLength(100);

                // 邮件主题配置
                entity.Property(e => e.Subject)
                    .HasColumnName("SUBJECT")
                    .HasColumnType("VARCHAR2(200)")
                    .IsRequired()
                    .HasMaxLength(200);

                // 邮件内容配置
                entity.Property(e => e.Content)
                    .HasColumnName("CONTENT")
                    .HasColumnType("CLOB")
                    .IsRequired();

                // 验证码配置
                entity.Property(e => e.VerificationCode)
                    .HasColumnName("VERIFICATION_CODE")
                    .HasColumnType("VARCHAR2(10)")
                    .HasMaxLength(10);

                // 验证码过期时间配置
                entity.Property(e => e.CodeExpiresAt)
                    .HasColumnName("CODE_EXPIRES_AT")
                    .HasColumnType("TIMESTAMP");

                // 发送状态配置
                entity.Property(e => e.SendStatus)
                    .HasColumnName("SEND_STATUS")
                    .HasColumnType("VARCHAR2(20)")
                    .IsRequired()
                    .HasMaxLength(20)
                    .HasDefaultValue("待发送");

                // 重试次数配置
                entity.Property(e => e.RetryCount)
                    .HasColumnName("RETRY_COUNT")
                    .HasColumnType("NUMBER")
                    .IsRequired()
                    .HasDefaultValue(0);

                // 最后尝试时间配置
                entity.Property(e => e.LastAttemptTime)
                    .HasColumnName("LAST_ATTEMPT_TIME")
                    .HasColumnType("TIMESTAMP")
                    .HasDefaultValueSql("CURRENT_TIMESTAMP");

                // 创建时间配置
                entity.Property(e => e.CreatedAt)
                    .HasColumnName("CREATED_AT")
                    .HasColumnType("TIMESTAMP")
                    .HasDefaultValueSql("CURRENT_TIMESTAMP");

                // 发送成功时间配置
                entity.Property(e => e.SentAt)
                    .HasColumnName("SENT_AT")
                    .HasColumnType("TIMESTAMP");

                // 错误信息配置
                entity.Property(e => e.ErrorMessage)
                    .HasColumnName("ERROR_MESSAGE")
                    .HasColumnType("VARCHAR2(500)")
                    .HasMaxLength(500);

                // 索引配置
                entity.HasIndex(e => e.NotificationId)
                    .HasDatabaseName("IX_EMAIL_NOTIFICATIONS_NOTIFICATION_ID");

                entity.HasIndex(e => e.EmailType)
                    .HasDatabaseName("IX_EMAIL_NOTIFICATIONS_EMAIL_TYPE");

                entity.HasIndex(e => e.SendStatus)
                    .HasDatabaseName("IX_EMAIL_NOTIFICATIONS_SEND_STATUS");

                entity.HasIndex(e => e.RecipientEmail)
                    .HasDatabaseName("IX_EMAIL_NOTIFICATIONS_RECIPIENT_EMAIL");

                entity.HasIndex(e => e.CreatedAt)
                    .HasDatabaseName("IX_EMAIL_NOTIFICATIONS_CREATED_AT");

                entity.HasIndex(e => e.VerificationCode)
                    .HasDatabaseName("IX_EMAIL_NOTIFICATIONS_VERIFICATION_CODE");

                entity.HasIndex(e => e.CodeExpiresAt)
                    .HasDatabaseName("IX_EMAIL_NOTIFICATIONS_CODE_EXPIRES");

                // 复合索引
                entity.HasIndex(e => new { e.EmailType, e.SendStatus })
                    .HasDatabaseName("IX_EMAIL_NOTIFICATIONS_TYPE_STATUS");

                entity.HasIndex(e => new { e.RecipientEmail, e.EmailType })
                    .HasDatabaseName("IX_EMAIL_NOTIFICATIONS_EMAIL_TYPE");

                // 配置与Notification的多对一关系（可选）
                entity.HasOne(e => e.Notification)
                    .WithMany(n => n.EmailNotifications)
                    .HasForeignKey(e => e.NotificationId)
                    .OnDelete(DeleteBehavior.SetNull)
                    .HasConstraintName("FK_EMAIL_NOTIFICATION_NOTIFICATION");
            });

            // 配置评价表
            modelBuilder.Entity<Review>(entity =>
            {
                entity.ToTable("REVIEWS", t =>
                {
                    t.HasCheckConstraint("CK_REVIEWS_RATING",
                        "RATING IS NULL OR (RATING >= 1 AND RATING <= 5)");
                    t.HasCheckConstraint("CK_REVIEWS_DESC_ACCURACY",
                        "DESC_ACCURACY IS NULL OR (DESC_ACCURACY >= 1 AND DESC_ACCURACY <= 5)");
                    t.HasCheckConstraint("CK_REVIEWS_SERVICE_ATTITUDE",
                        "SERVICE_ATTITUDE IS NULL OR (SERVICE_ATTITUDE >= 1 AND SERVICE_ATTITUDE <= 5)");
                    t.HasCheckConstraint("CK_REVIEWS_IS_ANONYMOUS",
                        "IS_ANONYMOUS IN (0,1)");
                });
                entity.HasKey(e => e.ReviewId);

                // 主键配置 - 自增ID
                entity.Property(e => e.ReviewId)
                    .HasColumnName("REVIEW_ID")
                    .HasColumnType("NUMBER")
                    .ValueGeneratedOnAdd();

                // 订单ID外键配置
                entity.Property(e => e.OrderId)
                    .HasColumnName("ORDER_ID")
                    .HasColumnType("NUMBER")
                    .IsRequired();

                // 总体评分配置 - 精确数字类型
                entity.Property(e => e.Rating)
                    .HasColumnName("RATING")
                    .HasColumnType("NUMBER(2,1)")
                    .HasPrecision(2, 1);

                // 描述准确性评分配置
                entity.Property(e => e.DescAccuracy)
                    .HasColumnName("DESC_ACCURACY")
                    .HasColumnType("NUMBER(2,0)");

                // 服务态度评分配置
                entity.Property(e => e.ServiceAttitude)
                    .HasColumnName("SERVICE_ATTITUDE")
                    .HasColumnType("NUMBER(2,0)");

                // 匿名状态配置 - 默认值0
                entity.Property(e => e.IsAnonymous)
                    .HasColumnName("IS_ANONYMOUS")
                    .IsRequired()
                    .HasDefaultValue(0);

                // 创建时间配置 - 默认当前时间
                entity.Property(e => e.CreateTime)
                    .HasColumnName("CREATE_TIME")
                    .HasColumnType("TIMESTAMP")
                    .HasDefaultValueSql("CURRENT_TIMESTAMP");

                // 卖家回复配置 - CLOB类型
                entity.Property(e => e.SellerReply)
                    .HasColumnName("SELLER_REPLY")
                    .HasColumnType("CLOB");

                // 评价内容配置 - CLOB类型
                entity.Property(e => e.Content)
                    .HasColumnName("CONTENT")
                    .HasColumnType("CLOB");

                // 索引配置
                entity.HasIndex(e => e.OrderId)
                    .HasDatabaseName("IX_REVIEWS_ORDER_ID");

                entity.HasIndex(e => e.Rating)
                    .HasDatabaseName("IX_REVIEWS_RATING");

                entity.HasIndex(e => e.CreateTime)
                    .HasDatabaseName("IX_REVIEWS_CREATE_TIME");

                entity.HasIndex(e => e.IsAnonymous)
                    .HasDatabaseName("IX_REVIEWS_IS_ANONYMOUS");

                // 复合索引（用于查询优化）
                entity.HasIndex(e => new { e.OrderId, e.CreateTime })
                    .HasDatabaseName("IX_REVIEWS_ORDER_TIME");

                entity.HasIndex(e => new { e.Rating, e.CreateTime })
                    .HasDatabaseName("IX_REVIEWS_RATING_TIME");

                entity.HasIndex(e => new { e.IsAnonymous, e.CreateTime })
                    .HasDatabaseName("IX_REVIEWS_ANONYMOUS_TIME");

                // 配置与AbstractOrder的多对一关系
                entity.HasOne(e => e.AbstractOrder)
                    .WithMany(a => a.Reviews)
                    .HasForeignKey(e => e.OrderId)
                    .OnDelete(DeleteBehavior.Cascade)
                    .HasConstraintName("FK_REVIEW_ORDER");
            });

            // 配置举报表
            modelBuilder.Entity<Reports>(entity =>
            {
                entity.ToTable("REPORTS", t =>
                {
                    t.HasCheckConstraint("CK_REPORTS_TYPE",
                        "TYPE IN ('商品问题','服务问题','欺诈','虚假描述','其他')");
                    t.HasCheckConstraint("CK_REPORTS_PRIORITY",
                        "PRIORITY IS NULL OR (PRIORITY >= 1 AND PRIORITY <= 10)");
                    t.HasCheckConstraint("CK_REPORTS_STATUS",
                        "STATUS IN ('待处理','处理中','已处理','已关闭')");
                });
                entity.HasKey(e => e.ReportId);

                // 主键配置 - 自增ID
                entity.Property(e => e.ReportId)
                    .HasColumnName("REPORT_ID")
                    .HasColumnType("NUMBER")
                    .ValueGeneratedOnAdd();

                // 订单ID外键配置
                entity.Property(e => e.OrderId)
                    .HasColumnName("ORDER_ID")
                    .HasColumnType("NUMBER")
                    .IsRequired();

                // 举报人ID外键配置
                entity.Property(e => e.ReporterId)
                    .HasColumnName("REPORTER_ID")
                    .HasColumnType("NUMBER")
                    .IsRequired();

                // 举报类型配置
                entity.Property(e => e.Type)
                    .HasColumnName("TYPE")
                    .HasColumnType("VARCHAR2(50)")
                    .IsRequired()
                    .HasMaxLength(50);

                // 优先级配置
                entity.Property(e => e.Priority)
                    .HasColumnName("PRIORITY")
                    .HasColumnType("NUMBER(2,0)");

                // 举报描述配置 - CLOB类型
                entity.Property(e => e.Description)
                    .HasColumnName("DESCRIPTION")
                    .HasColumnType("CLOB");

                // 处理状态配置 - 默认值"待处理"
                entity.Property(e => e.Status)
                    .HasColumnName("STATUS")
                    .HasColumnType("VARCHAR2(20)")
                    .IsRequired()
                    .HasMaxLength(20)
                    .HasDefaultValue("待处理");

                // 创建时间配置 - 默认当前时间
                entity.Property(e => e.CreateTime)
                    .HasColumnName("CREATE_TIME")
                    .HasColumnType("TIMESTAMP")
                    .HasDefaultValueSql("CURRENT_TIMESTAMP");

                // 索引配置
                entity.HasIndex(e => e.OrderId)
                    .HasDatabaseName("IX_REPORTS_ORDER_ID");

                entity.HasIndex(e => e.ReporterId)
                    .HasDatabaseName("IX_REPORTS_REPORTER_ID");

                entity.HasIndex(e => e.Type)
                    .HasDatabaseName("IX_REPORTS_TYPE");

                entity.HasIndex(e => e.Status)
                    .HasDatabaseName("IX_REPORTS_STATUS");

                entity.HasIndex(e => e.Priority)
                    .HasDatabaseName("IX_REPORTS_PRIORITY");

                entity.HasIndex(e => e.CreateTime)
                    .HasDatabaseName("IX_REPORTS_CREATE_TIME");

                // 复合索引（用于查询优化）
                entity.HasIndex(e => new { e.Status, e.Priority })
                    .HasDatabaseName("IX_REPORTS_STATUS_PRIORITY");

                entity.HasIndex(e => new { e.ReporterId, e.CreateTime })
                    .HasDatabaseName("IX_REPORTS_REPORTER_TIME");

                entity.HasIndex(e => new { e.Type, e.Status })
                    .HasDatabaseName("IX_REPORTS_TYPE_STATUS");

                // 配置与AbstractOrder的多对一关系
                entity.HasOne(e => e.AbstractOrder)
                    .WithMany(a => a.Reports)
                    .HasForeignKey(e => e.OrderId)
                    .OnDelete(DeleteBehavior.Cascade)
                    .HasConstraintName("FK_REPORT_ORDER");

                // 配置与User的多对一关系（举报人）
                entity.HasOne(e => e.Reporter)
                    .WithMany(u => u.Reports)
                    .HasForeignKey(e => e.ReporterId)
                    .OnDelete(DeleteBehavior.Restrict)
                    .HasConstraintName("FK_REPORT_USER");

                // 配置与ReportEvidence的一对多关系
                entity.HasMany(e => e.Evidences)
                    .WithOne(r => r.Report)
                    .HasForeignKey(r => r.ReportId)
                    .OnDelete(DeleteBehavior.Cascade)
                    .HasConstraintName("FK_EVIDENCE_REPORT");
            });

            // 配置举报证据表
            modelBuilder.Entity<ReportEvidence>(entity =>
            {
                entity.ToTable("REPORT_EVIDENCE", t =>
                {
                    t.HasCheckConstraint("CK_REPORT_EVIDENCE_FILE_TYPE",
                        "FILE_TYPE IN ('图片','视频','文档')");
                });
                entity.HasKey(e => e.EvidenceId);

                // 主键配置 - 自增ID
                entity.Property(e => e.EvidenceId)
                    .HasColumnName("EVIDENCE_ID")
                    .HasColumnType("NUMBER")
                    .ValueGeneratedOnAdd();

                // 举报ID外键配置
                entity.Property(e => e.ReportId)
                    .HasColumnName("REPORT_ID")
                    .HasColumnType("NUMBER")
                    .IsRequired();

                // 文件类型配置
                entity.Property(e => e.FileType)
                    .HasColumnName("FILE_TYPE")
                    .HasColumnType("VARCHAR2(20)")
                    .IsRequired()
                    .HasMaxLength(20);

                // 文件URL配置
                entity.Property(e => e.FileUrl)
                    .HasColumnName("FILE_URL")
                    .HasColumnType("VARCHAR2(200)")
                    .IsRequired()
                    .HasMaxLength(200);

                // 上传时间配置 - 默认当前时间
                entity.Property(e => e.UploadedAt)
                    .HasColumnName("UPLOADED_AT")
                    .HasColumnType("TIMESTAMP")
                    .HasDefaultValueSql("CURRENT_TIMESTAMP");

                // 索引配置
                entity.HasIndex(e => e.ReportId)
                    .HasDatabaseName("IX_REPORT_EVIDENCE_REPORT_ID");

                entity.HasIndex(e => e.FileType)
                    .HasDatabaseName("IX_REPORT_EVIDENCE_FILE_TYPE");

                entity.HasIndex(e => e.UploadedAt)
                    .HasDatabaseName("IX_REPORT_EVIDENCE_UPLOADED_AT");

                // 复合索引（用于查询优化）
                entity.HasIndex(e => new { e.ReportId, e.FileType })
                    .HasDatabaseName("IX_REPORT_EVIDENCE_REPORT_TYPE");

                entity.HasIndex(e => new { e.FileType, e.UploadedAt })
                    .HasDatabaseName("IX_REPORT_EVIDENCE_TYPE_TIME");

                // Report关系已在Reports实体中配置
            });
        }
    }
}
=======
using CampusTrade.API.Models.Entities;
using Microsoft.EntityFrameworkCore;

namespace CampusTrade.API.Data
{
    public class CampusTradeDbContext : DbContext
    {
        public CampusTradeDbContext(DbContextOptions<CampusTradeDbContext> options)
            : base(options)
        {
        }

        public DbSet<Student> Students { get; set; }
        public DbSet<User> Users { get; set; }
        public DbSet<RefreshToken> RefreshTokens { get; set; }
        public DbSet<CreditHistory> CreditHistories { get; set; }
        public DbSet<LoginLogs> LoginLogs { get; set; }
        public DbSet<EmailVerification> EmailVerifications { get; set; }
        public DbSet<Category> Categories { get; set; }
        public DbSet<Product> Products { get; set; }
        public DbSet<ProductImage> ProductImages { get; set; }
        public DbSet<AbstractOrder> AbstractOrders { get; set; }
        public DbSet<Order> Orders { get; set; }
        public DbSet<VirtualAccount> VirtualAccounts { get; set; }
        public DbSet<RechargeRecord> RechargeRecords { get; set; }
        public DbSet<Negotiation> Negotiations { get; set; }
        public DbSet<ExchangeRequest> ExchangeRequests { get; set; }
        public DbSet<Admin> Admins { get; set; }
        public DbSet<AuditLog> AuditLogs { get; set; }
        public DbSet<NotificationTemplate> NotificationTemplates { get; set; }
        public DbSet<Notification> Notifications { get; set; }
        public DbSet<Review> Reviews { get; set; }
        public DbSet<Reports> Reports { get; set; }
        public DbSet<ReportEvidence> ReportEvidences { get; set; }

        protected override void OnModelCreating(ModelBuilder modelBuilder)
        {
            base.OnModelCreating(modelBuilder);

            // 配置学生表
            modelBuilder.Entity<Student>(entity =>
            {
                entity.ToTable("STUDENTS");
                entity.HasKey(e => e.StudentId);

                // 主键配置 - 对应Oracle中的student_id字段
                entity.Property(e => e.StudentId)
                    .HasColumnName("STUDENT_ID")
                    .HasColumnType("VARCHAR2(20)")
                    .IsRequired()
                    .HasMaxLength(20);

                // 姓名字段配置 - 必填
                entity.Property(e => e.Name)
                    .HasColumnName("NAME")
                    .HasColumnType("VARCHAR2(50)")
                    .IsRequired()
                    .HasMaxLength(50);

                // 院系字段配置 - 可为空
                entity.Property(e => e.Department)
                    .HasColumnName("DEPARTMENT")
                    .HasColumnType("VARCHAR2(50)")
                    .HasMaxLength(50);
            });

            // 配置用户表
            modelBuilder.Entity<User>(entity =>
            {
                entity.ToTable("USERS");
                entity.HasKey(e => e.UserId);
                entity.HasIndex(e => e.Email).IsUnique();
                entity.HasIndex(e => e.StudentId).IsUnique();

                entity.Property(e => e.UserId)
                    .HasColumnName("USER_ID")
                    .ValueGeneratedOnAdd();

                entity.Property(e => e.Email)
                    .HasColumnName("EMAIL")
                    .IsRequired()
                    .HasMaxLength(100);

                entity.Property(e => e.CreditScore)
                    .HasColumnName("CREDIT_SCORE")
                    .HasPrecision(3, 1)
                    .HasDefaultValue(60.0m);

                entity.Property(e => e.PasswordHash)
                    .HasColumnName("PASSWORD_HASH")
                    .IsRequired()
                    .HasMaxLength(128);

                entity.Property(e => e.StudentId)
                    .HasColumnName("STUDENT_ID")
                    .IsRequired()
                    .HasMaxLength(20);

                entity.Property(e => e.Username)
                    .HasColumnName("USERNAME")
                    .HasMaxLength(50);

                entity.Property(e => e.FullName)
                    .HasColumnName("FULL_NAME")
                    .HasMaxLength(100);

                entity.Property(e => e.Phone)
                    .HasColumnName("PHONE")
                    .HasMaxLength(20);

                entity.Property(e => e.CreatedAt)
                    .HasColumnName("CREATED_AT")
                    .HasDefaultValueSql("CURRENT_TIMESTAMP");

                entity.Property(e => e.UpdatedAt)
                    .HasColumnName("UPDATED_AT")
                    .HasDefaultValueSql("CURRENT_TIMESTAMP");

                entity.Property(e => e.IsActive)
                    .HasColumnName("IS_ACTIVE")
                    .HasDefaultValue(1);

                // JWT Token相关字段配置
                entity.Property(e => e.LastLoginAt)
                    .HasColumnName("LAST_LOGIN_AT");

                entity.Property(e => e.LastLoginIp)
                    .HasColumnName("LAST_LOGIN_IP")
                    .HasMaxLength(45);

                entity.Property(e => e.LoginCount)
                    .HasColumnName("LOGIN_COUNT")
                    .HasDefaultValue(0);

                entity.Property(e => e.IsLocked)
                    .HasColumnName("IS_LOCKED")
                    .HasDefaultValue(0);

                entity.Property(e => e.LockoutEnd)
                    .HasColumnName("LOCKOUT_END");

                entity.Property(e => e.FailedLoginAttempts)
                    .HasColumnName("FAILED_LOGIN_ATTEMPTS")
                    .HasDefaultValue(0);

                entity.Property(e => e.TwoFactorEnabled)
                    .HasColumnName("TWO_FACTOR_ENABLED")
                    .HasDefaultValue(0);

                entity.Property(e => e.PasswordChangedAt)
                    .HasColumnName("PASSWORD_CHANGED_AT");

                entity.Property(e => e.SecurityStamp)
                    .HasColumnName("SECURITY_STAMP")
                    .IsRequired()
                    .HasMaxLength(256);

                entity.Property(e => e.EmailVerified)
                    .HasColumnName("EMAIL_VERIFIED")
                    .HasDefaultValue(0);

                entity.Property(e => e.EmailVerificationToken)
                    .HasColumnName("EMAIL_VERIFICATION_TOKEN")
                    .HasMaxLength(256);

                // 索引配置
                entity.HasIndex(e => e.LastLoginAt)
                    .HasDatabaseName("IX_USERS_LAST_LOGIN_AT");

                entity.HasIndex(e => e.IsLocked)
                    .HasDatabaseName("IX_USERS_IS_LOCKED");

                entity.HasIndex(e => e.SecurityStamp)
                    .HasDatabaseName("IX_USERS_SECURITY_STAMP");

                // 配置外键关系 - 对应Oracle中的FK_USERS_STUDENT约束
                entity.HasOne(e => e.Student)
                    .WithOne(s => s.User)
                    .HasForeignKey<User>(e => e.StudentId)
                    .OnDelete(DeleteBehavior.Restrict)
                    .HasConstraintName("FK_USERS_STUDENT");

                // 配置与RefreshToken的一对多关系
                entity.HasMany(e => e.RefreshTokens)
                    .WithOne(r => r.User)
                    .HasForeignKey(r => r.UserId)
                    .OnDelete(DeleteBehavior.Cascade);

                // 配置与CreditHistory的一对多关系
                entity.HasMany(e => e.CreditHistories)
                    .WithOne(c => c.User)
                    .HasForeignKey(c => c.UserId)
                    .OnDelete(DeleteBehavior.Cascade)
                    .HasConstraintName("FK_CREDIT_USER");

                // 配置与LoginLogs的一对多关系
                entity.HasMany(e => e.LoginLogs)
                    .WithOne(l => l.User)
                    .HasForeignKey(l => l.UserId)
                    .OnDelete(DeleteBehavior.Cascade)
                    .HasConstraintName("FK_LOGIN_USER");

                // 配置与EmailVerification的一对多关系
                entity.HasMany(e => e.EmailVerifications)
                    .WithOne(e => e.User)
                    .HasForeignKey(e => e.UserId)
                    .OnDelete(DeleteBehavior.Cascade)
                    .HasConstraintName("FK_EMAIL_VERIFICATION_USER");

                // 配置与Product的一对多关系
                entity.HasMany(e => e.Products)
                    .WithOne(p => p.User)
                    .HasForeignKey(p => p.UserId)
                    .OnDelete(DeleteBehavior.Restrict)
                    .HasConstraintName("FK_PRODUCT_USER");

                // 配置与Order的一对多关系 - 买家
                entity.HasMany(e => e.BuyerOrders)
                    .WithOne(o => o.Buyer)
                    .HasForeignKey(o => o.BuyerId)
                    .OnDelete(DeleteBehavior.Restrict)
                    .HasConstraintName("FK_ORDER_BUYER");

                // 配置与Order的一对多关系 - 卖家
                entity.HasMany(e => e.SellerOrders)
                    .WithOne(o => o.Seller)
                    .HasForeignKey(o => o.SellerId)
                    .OnDelete(DeleteBehavior.Restrict)
                    .HasConstraintName("FK_ORDER_SELLER");
            });

            // 配置RefreshToken表
            modelBuilder.Entity<RefreshToken>(entity =>
            {
                entity.ToTable("REFRESH_TOKENS");
                entity.HasKey(e => e.Id);

                entity.Property(e => e.Id)
                    .HasColumnName("ID")
                    .ValueGeneratedOnAdd();

                entity.Property(e => e.Token)
                    .HasColumnName("TOKEN")
                    .IsRequired()
                    .HasMaxLength(500);

                entity.Property(e => e.UserId)
                    .HasColumnName("USER_ID")
                    .IsRequired();

                entity.Property(e => e.ExpiryDate)
                    .HasColumnName("EXPIRY_DATE")
                    .IsRequired();

                entity.Property(e => e.IsRevoked)
                    .HasColumnName("IS_REVOKED")
                    .HasDefaultValue(0);

                entity.Property(e => e.CreatedAt)
                    .HasColumnName("CREATED_AT")
                    .HasDefaultValueSql("CURRENT_TIMESTAMP");

                entity.Property(e => e.RevokedAt)
                    .HasColumnName("REVOKED_AT");

                entity.Property(e => e.IpAddress)
                    .HasColumnName("IP_ADDRESS")
                    .HasMaxLength(45);

                entity.Property(e => e.UserAgent)
                    .HasColumnName("USER_AGENT")
                    .HasMaxLength(500);

                entity.Property(e => e.DeviceId)
                    .HasColumnName("DEVICE_ID")
                    .HasMaxLength(100);

                entity.Property(e => e.ReplacedByToken)
                    .HasColumnName("REPLACED_BY_TOKEN")
                    .HasMaxLength(500);

                entity.Property(e => e.CreatedBy)
                    .HasColumnName("CREATED_BY");

                entity.Property(e => e.LastUsedAt)
                    .HasColumnName("LAST_USED_AT");

                entity.Property(e => e.RevokedBy)
                    .HasColumnName("REVOKED_BY");

                entity.Property(e => e.RevokeReason)
                    .HasColumnName("REVOKE_REASON")
                    .HasMaxLength(200);

                // 索引配置
                entity.HasIndex(e => e.Token)
                    .IsUnique()
                    .HasDatabaseName("IX_REFRESH_TOKENS_TOKEN");

                entity.HasIndex(e => e.UserId)
                    .HasDatabaseName("IX_REFRESH_TOKENS_USER_ID");

                entity.HasIndex(e => e.ExpiryDate)
                    .HasDatabaseName("IX_REFRESH_TOKENS_EXPIRY_DATE");

                entity.HasIndex(e => e.IsRevoked)
                    .HasDatabaseName("IX_REFRESH_TOKENS_IS_REVOKED");

                entity.HasIndex(e => e.DeviceId)
                    .HasDatabaseName("IX_REFRESH_TOKENS_DEVICE_ID");

                // 复合索引（用于查询优化）
                entity.HasIndex(e => new { e.UserId, e.IsRevoked, e.ExpiryDate })
                    .HasDatabaseName("IX_REFRESH_TOKENS_USER_STATUS_EXPIRY");

                entity.HasIndex(e => new { e.DeviceId, e.UserId, e.IsRevoked })
                    .HasDatabaseName("IX_REFRESH_TOKENS_DEVICE_USER_STATUS");

                // 外键关系已在User实体中配置
            });

            // 配置信用变更记录表
            modelBuilder.Entity<CreditHistory>(entity =>
            {
                entity.ToTable("CREDIT_HISTORY", t =>
                {
                    t.HasCheckConstraint("CK_CREDIT_HISTORY_CHANGE_TYPE",
                        "CHANGE_TYPE IN ('交易完成', '举报处罚', '好评奖励')");
                    t.HasCheckConstraint("CK_CREDIT_HISTORY_SCORE_RANGE",
                        "NEW_SCORE >= 0.0 AND NEW_SCORE <= 100.0");
                });
                entity.HasKey(e => e.LogId);

                // 主键配置 - 自增ID
                entity.Property(e => e.LogId)
                    .HasColumnName("LOG_ID")
                    .HasColumnType("NUMBER")
                    .ValueGeneratedOnAdd();

                // 用户ID外键配置
                entity.Property(e => e.UserId)
                    .HasColumnName("USER_ID")
                    .HasColumnType("NUMBER")
                    .IsRequired();

                // 变更类型配置 - 带检查约束
                entity.Property(e => e.ChangeType)
                    .HasColumnName("CHANGE_TYPE")
                    .HasColumnType("VARCHAR2(20)")
                    .IsRequired()
                    .HasMaxLength(20);

                // 新信用分数配置 - 精确的数字类型
                entity.Property(e => e.NewScore)
                    .HasColumnName("NEW_SCORE")
                    .HasColumnType("NUMBER(3,1)")
                    .HasPrecision(3, 1)
                    .IsRequired();

                // 创建时间配置 - 默认当前时间
                entity.Property(e => e.CreatedAt)
                    .HasColumnName("CREATED_AT")
                    .HasColumnType("TIMESTAMP")
                    .HasDefaultValueSql("CURRENT_TIMESTAMP");

                // 索引配置
                entity.HasIndex(e => e.UserId)
                    .HasDatabaseName("IX_CREDIT_HISTORY_USER_ID");

                entity.HasIndex(e => e.CreatedAt)
                    .HasDatabaseName("IX_CREDIT_HISTORY_CREATED_AT");

                entity.HasIndex(e => e.ChangeType)
                    .HasDatabaseName("IX_CREDIT_HISTORY_CHANGE_TYPE");

                // 复合索引（用于查询优化）
                entity.HasIndex(e => new { e.UserId, e.CreatedAt })
                    .HasDatabaseName("IX_CREDIT_HISTORY_USER_TIME");

                // 外键关系配置已在User实体中设置
            });

            // 配置登录日志表
            modelBuilder.Entity<LoginLogs>(entity =>
            {
                entity.ToTable("LOGIN_LOGS", t =>
                {
                    t.HasCheckConstraint("CK_LOGIN_LOGS_RISK_LEVEL",
                        "RISK_LEVEL IN (0,1,2)");
                    t.HasCheckConstraint("CK_LOGIN_LOGS_DEVICE_TYPE",
                        "DEVICE_TYPE IN ('Mobile','PC','Tablet')");
                });
                entity.HasKey(e => e.LogId);

                // 主键配置 - 自增ID
                entity.Property(e => e.LogId)
                    .HasColumnName("LOG_ID")
                    .HasColumnType("NUMBER")
                    .ValueGeneratedOnAdd();

                // 用户ID外键配置
                entity.Property(e => e.UserId)
                    .HasColumnName("USER_ID")
                    .HasColumnType("NUMBER")
                    .IsRequired();

                // IP地址配置 - 可为空
                entity.Property(e => e.IpAddress)
                    .HasColumnName("IP_ADDRESS")
                    .HasColumnType("VARCHAR2(45)")
                    .HasMaxLength(45);

                // 登录时间配置 - 默认当前时间
                entity.Property(e => e.LogTime)
                    .HasColumnName("LOG_TIME")
                    .HasColumnType("TIMESTAMP")
                    .HasDefaultValueSql("CURRENT_TIMESTAMP");

                // 设备类型配置 - 必填，检查约束限制值
                entity.Property(e => e.DeviceType)
                    .HasColumnName("DEVICE_TYPE")
                    .HasColumnType("VARCHAR2(20)")
                    .IsRequired()
                    .HasMaxLength(20);

                // 风险等级配置 - 可为空，检查约束限制范围
                entity.Property(e => e.RiskLevel)
                    .HasColumnName("RISK_LEVEL")
                    .HasColumnType("NUMBER");

                // 索引配置
                entity.HasIndex(e => e.UserId)
                    .HasDatabaseName("IX_LOGIN_LOGS_USER_ID");

                entity.HasIndex(e => e.LogTime)
                    .HasDatabaseName("IX_LOGIN_LOGS_LOG_TIME");

                entity.HasIndex(e => e.DeviceType)
                    .HasDatabaseName("IX_LOGIN_LOGS_DEVICE_TYPE");

                entity.HasIndex(e => e.RiskLevel)
                    .HasDatabaseName("IX_LOGIN_LOGS_RISK_LEVEL");

                // 外键关系配置已在User实体中设置
            });

            // 配置邮箱验证表
            modelBuilder.Entity<EmailVerification>(entity =>
            {
                entity.ToTable("EMAIL_VERIFICATION", t =>
                {
                    t.HasCheckConstraint("CK_EMAIL_VERIFICATION_IS_USED",
                        "IS_USED IN (0,1)");
                });
                entity.HasKey(e => e.VerificationId);

                // 主键配置 - 自增ID
                entity.Property(e => e.VerificationId)
                    .HasColumnName("VERIFICATION_ID")
                    .HasColumnType("NUMBER")
                    .ValueGeneratedOnAdd();

                // 用户ID外键配置
                entity.Property(e => e.UserId)
                    .HasColumnName("USER_ID")
                    .HasColumnType("NUMBER")
                    .IsRequired();

                // 邮箱地址配置
                entity.Property(e => e.Email)
                    .HasColumnName("EMAIL")
                    .HasColumnType("VARCHAR2(100)")
                    .IsRequired()
                    .HasMaxLength(100);

                // 6位数字验证码配置 - 可为空
                entity.Property(e => e.VerificationCode)
                    .HasColumnName("VERIFICATION_CODE")
                    .HasColumnType("VARCHAR2(6)")
                    .HasMaxLength(6);

                // 64位验证令牌配置 - 可为空
                entity.Property(e => e.Token)
                    .HasColumnName("TOKEN")
                    .HasColumnType("VARCHAR2(64)")
                    .HasMaxLength(64);

                // 过期时间配置 - 可为空
                entity.Property(e => e.ExpireTime)
                    .HasColumnName("EXPIRE_TIME")
                    .HasColumnType("TIMESTAMP");

                // 使用状态配置 - 默认值0
                entity.Property(e => e.IsUsed)
                    .HasColumnName("IS_USED")
                    .HasDefaultValue(0);

                // 创建时间配置 - 默认当前时间
                entity.Property(e => e.CreatedAt)
                    .HasColumnName("CREATED_AT")
                    .HasColumnType("TIMESTAMP")
                    .HasDefaultValueSql("CURRENT_TIMESTAMP");

                // 索引配置
                entity.HasIndex(e => e.UserId)
                    .HasDatabaseName("IX_EMAIL_VERIFICATION_USER_ID");

                entity.HasIndex(e => e.Email)
                    .HasDatabaseName("IX_EMAIL_VERIFICATION_EMAIL");

                entity.HasIndex(e => e.CreatedAt)
                    .HasDatabaseName("IX_EMAIL_VERIFICATION_CREATED_AT");

                entity.HasIndex(e => e.IsUsed)
                    .HasDatabaseName("IX_EMAIL_VERIFICATION_IS_USED");

                // 复合索引（用于查询优化）
                entity.HasIndex(e => new { e.UserId, e.IsUsed })
                    .HasDatabaseName("IX_EMAIL_VERIFICATION_USER_USED");

                entity.HasIndex(e => new { e.Email, e.IsUsed })
                    .HasDatabaseName("IX_EMAIL_VERIFICATION_EMAIL_USED");

                // 外键关系配置已在User实体中设置
            });

            // 配置分类表
            modelBuilder.Entity<Category>(entity =>
            {
                entity.ToTable("CATEGORIES");
                entity.HasKey(e => e.CategoryId);

                // 主键配置 - 自增ID
                entity.Property(e => e.CategoryId)
                    .HasColumnName("CATEGORY_ID")
                    .HasColumnType("NUMBER")
                    .ValueGeneratedOnAdd();

                // 父分类ID配置 - 可为空
                entity.Property(e => e.ParentId)
                    .HasColumnName("PARENT_ID")
                    .HasColumnType("NUMBER");

                // 分类名称配置
                entity.Property(e => e.Name)
                    .HasColumnName("NAME")
                    .HasColumnType("VARCHAR2(50)")
                    .IsRequired()
                    .HasMaxLength(50);

                // 配置自引用关系 - 父子分类
                entity.HasOne(e => e.Parent)
                    .WithMany(e => e.Children)
                    .HasForeignKey(e => e.ParentId)
                    .OnDelete(DeleteBehavior.Restrict)
                    .HasConstraintName("FK_CATEGORY_PARENT");

                // 配置与Product的一对多关系
                entity.HasMany(e => e.Products)
                    .WithOne(p => p.Category)
                    .HasForeignKey(p => p.CategoryId)
                    .OnDelete(DeleteBehavior.Restrict)
                    .HasConstraintName("FK_PRODUCT_CATEGORY");

                // 索引配置
                entity.HasIndex(e => e.ParentId)
                    .HasDatabaseName("IX_CATEGORIES_PARENT_ID");

                entity.HasIndex(e => e.Name)
                    .HasDatabaseName("IX_CATEGORIES_NAME");

                // 复合索引（同级分类名称唯一性检查优化）
                entity.HasIndex(e => new { e.ParentId, e.Name })
                    .HasDatabaseName("IX_CATEGORIES_PARENT_NAME");
            });

            // 配置商品表
            modelBuilder.Entity<Product>(entity =>
            {
                entity.ToTable("PRODUCTS", t =>
                {
                    t.HasCheckConstraint("CK_PRODUCTS_STATUS",
                        "STATUS IN ('在售','已下架','交易中')");
                });
                entity.HasKey(e => e.ProductId);

                // 主键配置 - 由序列和触发器生成
                entity.Property(e => e.ProductId)
                    .HasColumnName("PRODUCT_ID")
                    .HasColumnType("NUMBER")
                    .ValueGeneratedOnAdd();

                // 用户ID外键配置
                entity.Property(e => e.UserId)
                    .HasColumnName("USER_ID")
                    .HasColumnType("NUMBER")
                    .IsRequired();

                // 分类ID外键配置
                entity.Property(e => e.CategoryId)
                    .HasColumnName("CATEGORY_ID")
                    .HasColumnType("NUMBER")
                    .IsRequired();

                // 商品标题配置
                entity.Property(e => e.Title)
                    .HasColumnName("TITLE")
                    .HasColumnType("VARCHAR2(100)")
                    .IsRequired()
                    .HasMaxLength(100);

                // 商品描述配置 - CLOB类型
                entity.Property(e => e.Description)
                    .HasColumnName("DESCRIPTION")
                    .HasColumnType("CLOB");

                // 基础价格配置 - 精确的数字类型
                entity.Property(e => e.BasePrice)
                    .HasColumnName("BASE_PRICE")
                    .HasColumnType("NUMBER(10,2)")
                    .HasPrecision(10, 2)
                    .IsRequired();

                // 发布时间配置 - 默认当前时间
                entity.Property(e => e.PublishTime)
                    .HasColumnName("PUBLISH_TIME")
                    .HasColumnType("TIMESTAMP")
                    .HasDefaultValueSql("CURRENT_TIMESTAMP");

                // 浏览次数配置 - 默认值0
                entity.Property(e => e.ViewCount)
                    .HasColumnName("VIEW_COUNT")
                    .HasColumnType("NUMBER")
                    .HasDefaultValue(0);

                // 自动下架时间配置 - 可为空
                entity.Property(e => e.AutoRemoveTime)
                    .HasColumnName("AUTO_REMOVE_TIME")
                    .HasColumnType("TIMESTAMP");

                // 商品状态配置 - 默认值"在售"
                entity.Property(e => e.Status)
                    .HasColumnName("STATUS")
                    .HasColumnType("VARCHAR2(20)")
                    .IsRequired()
                    .HasMaxLength(20)
                    .HasDefaultValue("在售");

                // 索引配置
                entity.HasIndex(e => e.UserId)
                    .HasDatabaseName("IX_PRODUCTS_USER_ID");

                entity.HasIndex(e => e.CategoryId)
                    .HasDatabaseName("IX_PRODUCTS_CATEGORY_ID");

                entity.HasIndex(e => e.Status)
                    .HasDatabaseName("IX_PRODUCTS_STATUS");

                entity.HasIndex(e => e.PublishTime)
                    .HasDatabaseName("IX_PRODUCTS_PUBLISH_TIME");

                entity.HasIndex(e => e.BasePrice)
                    .HasDatabaseName("IX_PRODUCTS_BASE_PRICE");

                // 复合索引（用于查询优化）
                entity.HasIndex(e => new { e.Status, e.PublishTime })
                    .HasDatabaseName("IX_PRODUCTS_STATUS_TIME");

                entity.HasIndex(e => new { e.CategoryId, e.Status })
                    .HasDatabaseName("IX_PRODUCTS_CATEGORY_STATUS");

                // 配置与ProductImage的一对多关系
                entity.HasMany(e => e.ProductImages)
                    .WithOne(i => i.Product)
                    .HasForeignKey(i => i.ProductId)
                    .OnDelete(DeleteBehavior.Cascade)
                    .HasConstraintName("FK_IMAGE_PRODUCT");

                // User关系已在User实体中配置
            });

            // 配置商品图片表
            modelBuilder.Entity<ProductImage>(entity =>
            {
                entity.ToTable("PRODUCT_IMAGES");
                entity.HasKey(e => e.ImageId);

                // 主键配置 - 自增ID
                entity.Property(e => e.ImageId)
                    .HasColumnName("IMAGE_ID")
                    .HasColumnType("NUMBER")
                    .ValueGeneratedOnAdd();

                // 商品ID外键配置
                entity.Property(e => e.ProductId)
                    .HasColumnName("PRODUCT_ID")
                    .HasColumnType("NUMBER")
                    .IsRequired();

                // 图片URL配置
                entity.Property(e => e.ImageUrl)
                    .HasColumnName("IMAGE_URL")
                    .HasColumnType("VARCHAR2(200)")
                    .IsRequired()
                    .HasMaxLength(200);

                // 索引配置
                entity.HasIndex(e => e.ProductId)
                    .HasDatabaseName("IX_PRODUCT_IMAGES_PRODUCT_ID");

                // Product关系已在Product实体中配置
            });

            // 配置抽象订单表
            modelBuilder.Entity<AbstractOrder>(entity =>
            {
                entity.ToTable("ABSTRACT_ORDERS", t =>
                {
                    t.HasCheckConstraint("CK_ABSTRACT_ORDERS_ORDER_TYPE",
                        "ORDER_TYPE IN ('normal','exchange')");
                });
                entity.HasKey(e => e.AbstractOrderId);

                // 主键配置 - 由ORDER_SEQ序列生成
                entity.Property(e => e.AbstractOrderId)
                    .HasColumnName("ABSTRACT_ORDER_ID")
                    .HasColumnType("NUMBER")
                    .ValueGeneratedOnAdd();

                // 订单类型配置
                entity.Property(e => e.OrderType)
                    .HasColumnName("ORDER_TYPE")
                    .HasColumnType("VARCHAR2(20)")
                    .IsRequired()
                    .HasMaxLength(20);

                // 配置与Order的一对一关系
                entity.HasOne(e => e.Order)
                    .WithOne(o => o.AbstractOrder)
                    .HasForeignKey<Order>(o => o.OrderId)
                    .OnDelete(DeleteBehavior.Cascade)
                    .HasConstraintName("FK_ORDER_ABSTRACT");

                // 索引配置
                entity.HasIndex(e => e.OrderType)
                    .HasDatabaseName("IX_ABSTRACT_ORDERS_ORDER_TYPE");
            });

            // 配置订单表
            modelBuilder.Entity<Order>(entity =>
            {
                entity.ToTable("ORDERS", t =>
                {
                    t.HasCheckConstraint("CK_ORDERS_STATUS",
                        "STATUS IN ('待付款','已付款','已发货','已送达','已完成','已取消')");
                });
                entity.HasKey(e => e.OrderId);

                // 主键配置 - 外键引用AbstractOrder
                entity.Property(e => e.OrderId)
                    .HasColumnName("ORDER_ID")
                    .HasColumnType("NUMBER");

                // 买家ID配置
                entity.Property(e => e.BuyerId)
                    .HasColumnName("BUYER_ID")
                    .HasColumnType("NUMBER")
                    .IsRequired();

                // 卖家ID配置
                entity.Property(e => e.SellerId)
                    .HasColumnName("SELLER_ID")
                    .HasColumnType("NUMBER")
                    .IsRequired();

                // 商品ID配置
                entity.Property(e => e.ProductId)
                    .HasColumnName("PRODUCT_ID")
                    .HasColumnType("NUMBER")
                    .IsRequired();

                // 订单总金额配置 - 可为空
                entity.Property(e => e.TotalAmount)
                    .HasColumnName("TOTAL_AMOUNT")
                    .HasColumnType("NUMBER(10,2)")
                    .HasPrecision(10, 2);

                // 订单状态配置 - 默认值"待付款"
                entity.Property(e => e.Status)
                    .HasColumnName("STATUS")
                    .HasColumnType("VARCHAR2(20)")
                    .IsRequired()
                    .HasMaxLength(20)
                    .HasDefaultValue("待付款");

                // 创建时间配置 - 默认当前时间
                entity.Property(e => e.CreateTime)
                    .HasColumnName("CREATE_TIME")
                    .HasColumnType("TIMESTAMP")
                    .HasDefaultValueSql("CURRENT_TIMESTAMP");

                // 过期时间配置 - 触发器设置
                entity.Property(e => e.ExpireTime)
                    .HasColumnName("EXPIRE_TIME")
                    .HasColumnType("TIMESTAMP");

                // 最终价格配置 - 可为空
                entity.Property(e => e.FinalPrice)
                    .HasColumnName("FINAL_PRICE")
                    .HasColumnType("NUMBER(10,2)")
                    .HasPrecision(10, 2);

                // 配置与Product的多对一关系
                entity.HasOne(e => e.Product)
                    .WithMany()
                    .HasForeignKey(e => e.ProductId)
                    .OnDelete(DeleteBehavior.Restrict)
                    .HasConstraintName("FK_ORDER_PRODUCT");

                // 索引配置
                entity.HasIndex(e => e.BuyerId)
                    .HasDatabaseName("IX_ORDERS_BUYER_ID");

                entity.HasIndex(e => e.SellerId)
                    .HasDatabaseName("IX_ORDERS_SELLER_ID");

                entity.HasIndex(e => e.ProductId)
                    .HasDatabaseName("IX_ORDERS_PRODUCT_ID");

                entity.HasIndex(e => e.Status)
                    .HasDatabaseName("IX_ORDERS_STATUS");

                entity.HasIndex(e => e.CreateTime)
                    .HasDatabaseName("IX_ORDERS_CREATE_TIME");

                entity.HasIndex(e => e.ExpireTime)
                    .HasDatabaseName("IX_ORDERS_EXPIRE_TIME");

                // 复合索引（用于查询优化）
                entity.HasIndex(e => new { e.BuyerId, e.Status })
                    .HasDatabaseName("IX_ORDERS_BUYER_STATUS");

                entity.HasIndex(e => new { e.SellerId, e.Status })
                    .HasDatabaseName("IX_ORDERS_SELLER_STATUS");

                entity.HasIndex(e => new { e.Status, e.CreateTime })
                    .HasDatabaseName("IX_ORDERS_STATUS_TIME");

                // User关系已在User实体中配置
                // AbstractOrder关系已在AbstractOrder实体中配置
            });

            // 配置虚拟账户表
            modelBuilder.Entity<VirtualAccount>(entity =>
            {
                entity.ToTable("VIRTUAL_ACCOUNTS");
                entity.HasKey(e => e.AccountId);

                // 主键配置 - 自增ID
                entity.Property(e => e.AccountId)
                    .HasColumnName("ACCOUNT_ID")
                    .HasColumnType("NUMBER")
                    .ValueGeneratedOnAdd();

                // 用户ID外键配置 - 唯一约束
                entity.Property(e => e.UserId)
                    .HasColumnName("USER_ID")
                    .HasColumnType("NUMBER")
                    .IsRequired();

                // 余额配置 - 精确的数字类型
                entity.Property(e => e.Balance)
                    .HasColumnName("BALANCE")
                    .HasColumnType("NUMBER(10,2)")
                    .HasPrecision(10, 2)
                    .IsRequired()
                    .HasDefaultValue(0.00m);

                // 创建时间配置 - 默认当前时间
                entity.Property(e => e.CreatedAt)
                    .HasColumnName("CREATED_AT")
                    .HasColumnType("TIMESTAMP")
                    .HasDefaultValueSql("CURRENT_TIMESTAMP");

                // 唯一约束
                entity.HasIndex(e => e.UserId)
                    .IsUnique()
                    .HasDatabaseName("IX_VIRTUAL_ACCOUNTS_USER_ID");

                entity.HasIndex(e => e.CreatedAt)
                    .HasDatabaseName("IX_VIRTUAL_ACCOUNTS_CREATED_AT");

                // 配置与User的一对一关系
                entity.HasOne(e => e.User)
                    .WithOne(u => u.VirtualAccount)
                    .HasForeignKey<VirtualAccount>(e => e.UserId)
                    .OnDelete(DeleteBehavior.Cascade)
                    .HasConstraintName("FK_ACCOUNT_USER");

                // 配置与RechargeRecord的一对多关系
                entity.HasMany(e => e.RechargeRecords)
                    .WithOne(r => r.VirtualAccount)
                    .HasForeignKey(r => r.UserId)
                    .HasPrincipalKey(e => e.UserId)
                    .OnDelete(DeleteBehavior.Cascade);
            });

            // 配置充值记录表
            modelBuilder.Entity<RechargeRecord>(entity =>
            {
                entity.ToTable("RECHARGE_RECORDS", t =>
                {
                    t.HasCheckConstraint("CK_RECHARGE_RECORDS_STATUS",
                        "STATUS IN ('处理中','成功','失败')");
                    t.HasCheckConstraint("CK_RECHARGE_RECORDS_AMOUNT",
                        "AMOUNT > 0");
                });
                entity.HasKey(e => e.RechargeId);

                // 主键配置 - 自增ID
                entity.Property(e => e.RechargeId)
                    .HasColumnName("RECHARGE_ID")
                    .HasColumnType("NUMBER")
                    .ValueGeneratedOnAdd();

                // 用户ID外键配置
                entity.Property(e => e.UserId)
                    .HasColumnName("USER_ID")
                    .HasColumnType("NUMBER")
                    .IsRequired();

                // 充值金额配置 - 精确的数字类型
                entity.Property(e => e.Amount)
                    .HasColumnName("AMOUNT")
                    .HasColumnType("NUMBER(10,2)")
                    .HasPrecision(10, 2)
                    .IsRequired();

                // 状态配置 - 默认值"处理中"
                entity.Property(e => e.Status)
                    .HasColumnName("STATUS")
                    .HasColumnType("VARCHAR2(20)")
                    .IsRequired()
                    .HasMaxLength(20)
                    .HasDefaultValue("处理中");

                // 创建时间配置 - 默认当前时间
                entity.Property(e => e.CreateTime)
                    .HasColumnName("CREATE_TIME")
                    .HasColumnType("TIMESTAMP")
                    .HasDefaultValueSql("CURRENT_TIMESTAMP");

                // 完成时间配置 - 可为空
                entity.Property(e => e.CompleteTime)
                    .HasColumnName("COMPLETE_TIME")
                    .HasColumnType("TIMESTAMP");

                // 索引配置
                entity.HasIndex(e => e.UserId)
                    .HasDatabaseName("IX_RECHARGE_RECORDS_USER_ID");

                entity.HasIndex(e => e.Status)
                    .HasDatabaseName("IX_RECHARGE_RECORDS_STATUS");

                entity.HasIndex(e => e.CreateTime)
                    .HasDatabaseName("IX_RECHARGE_RECORDS_CREATE_TIME");

                entity.HasIndex(e => e.Amount)
                    .HasDatabaseName("IX_RECHARGE_RECORDS_AMOUNT");

                // 复合索引（用于查询优化）
                entity.HasIndex(e => new { e.UserId, e.Status })
                    .HasDatabaseName("IX_RECHARGE_RECORDS_USER_STATUS");

                entity.HasIndex(e => new { e.Status, e.CreateTime })
                    .HasDatabaseName("IX_RECHARGE_RECORDS_STATUS_TIME");

                // 配置与User的多对一关系
                entity.HasOne(e => e.User)
                    .WithMany(u => u.RechargeRecords)
                    .HasForeignKey(e => e.UserId)
                    .OnDelete(DeleteBehavior.Cascade)
                    .HasConstraintName("FK_RECHARGE_USER");

                // VirtualAccount关系已在VirtualAccount实体中配置
            });

            // 配置议价表
            modelBuilder.Entity<Negotiation>(entity =>
            {
                entity.ToTable("NEGOTIATIONS", t =>
                {
                    t.HasCheckConstraint("CK_NEGOTIATIONS_STATUS",
                        "STATUS IN ('等待回应','接受','拒绝','反报价')");
                    t.HasCheckConstraint("CK_NEGOTIATIONS_PROPOSED_PRICE",
                        "PROPOSED_PRICE > 0");
                });
                entity.HasKey(e => e.NegotiationId);

                // 主键配置 - 自增ID
                entity.Property(e => e.NegotiationId)
                    .HasColumnName("NEGOTIATION_ID")
                    .HasColumnType("NUMBER")
                    .ValueGeneratedOnAdd();

                // 订单ID外键配置
                entity.Property(e => e.OrderId)
                    .HasColumnName("ORDER_ID")
                    .HasColumnType("NUMBER")
                    .IsRequired();

                // 提议价格配置 - 精确的数字类型
                entity.Property(e => e.ProposedPrice)
                    .HasColumnName("PROPOSED_PRICE")
                    .HasColumnType("NUMBER(10,2)")
                    .HasPrecision(10, 2)
                    .IsRequired();

                // 状态配置 - 默认值"等待回应"
                entity.Property(e => e.Status)
                    .HasColumnName("STATUS")
                    .HasColumnType("VARCHAR2(20)")
                    .IsRequired()
                    .HasMaxLength(20)
                    .HasDefaultValue("等待回应");

                // 创建时间配置 - 默认当前时间
                entity.Property(e => e.CreatedAt)
                    .HasColumnName("CREATED_AT")
                    .HasColumnType("TIMESTAMP")
                    .HasDefaultValueSql("CURRENT_TIMESTAMP");

                // 索引配置
                entity.HasIndex(e => e.OrderId)
                    .HasDatabaseName("IX_NEGOTIATIONS_ORDER_ID");

                entity.HasIndex(e => e.Status)
                    .HasDatabaseName("IX_NEGOTIATIONS_STATUS");

                entity.HasIndex(e => e.CreatedAt)
                    .HasDatabaseName("IX_NEGOTIATIONS_CREATED_AT");

                entity.HasIndex(e => e.ProposedPrice)
                    .HasDatabaseName("IX_NEGOTIATIONS_PROPOSED_PRICE");

                // 复合索引（用于查询优化）
                entity.HasIndex(e => new { e.OrderId, e.Status })
                    .HasDatabaseName("IX_NEGOTIATIONS_ORDER_STATUS");

                entity.HasIndex(e => new { e.Status, e.CreatedAt })
                    .HasDatabaseName("IX_NEGOTIATIONS_STATUS_TIME");

                // 配置与Order的多对一关系
                entity.HasOne(e => e.Order)
                    .WithMany(o => o.Negotiations)
                    .HasForeignKey(e => e.OrderId)
                    .OnDelete(DeleteBehavior.Cascade)
                    .HasConstraintName("FK_NEGOTIATION_ORDER");
            });

            // 配置换物请求表
            modelBuilder.Entity<ExchangeRequest>(entity =>
            {
                entity.ToTable("EXCHANGE_REQUESTS", t =>
                {
                    t.HasCheckConstraint("CK_EXCHANGE_REQUESTS_STATUS",
                        "STATUS IN ('等待回应','接受','拒绝','反报价')");
                });
                entity.HasKey(e => e.ExchangeId);

                // 主键配置 - 外键引用AbstractOrder
                entity.Property(e => e.ExchangeId)
                    .HasColumnName("EXCHANGE_ID")
                    .HasColumnType("NUMBER");

                // 提供商品ID配置
                entity.Property(e => e.OfferProductId)
                    .HasColumnName("OFFER_PRODUCT_ID")
                    .HasColumnType("NUMBER")
                    .IsRequired();

                // 请求商品ID配置
                entity.Property(e => e.RequestProductId)
                    .HasColumnName("REQUEST_PRODUCT_ID")
                    .HasColumnType("NUMBER")
                    .IsRequired();

                // 交换条件配置 - CLOB类型
                entity.Property(e => e.Terms)
                    .HasColumnName("TERMS")
                    .HasColumnType("CLOB");

                // 状态配置 - 默认值"等待回应"
                entity.Property(e => e.Status)
                    .HasColumnName("STATUS")
                    .HasColumnType("VARCHAR2(20)")
                    .IsRequired()
                    .HasMaxLength(20)
                    .HasDefaultValue("等待回应");

                // 创建时间配置 - 默认当前时间
                entity.Property(e => e.CreatedAt)
                    .HasColumnName("CREATED_AT")
                    .HasColumnType("TIMESTAMP")
                    .HasDefaultValueSql("CURRENT_TIMESTAMP");

                // 配置与AbstractOrder的一对一关系
                entity.HasOne(e => e.AbstractOrder)
                    .WithOne(a => a.ExchangeRequest)
                    .HasForeignKey<ExchangeRequest>(e => e.ExchangeId)
                    .OnDelete(DeleteBehavior.Cascade)
                    .HasConstraintName("FK_EXCHANGE_ABSTRACT");

                // 配置与Product的多对一关系 - 提供商品
                entity.HasOne(e => e.OfferProduct)
                    .WithMany(p => p.OfferExchangeRequests)
                    .HasForeignKey(e => e.OfferProductId)
                    .OnDelete(DeleteBehavior.Restrict)
                    .HasConstraintName("FK_EXCHANGE_OFFER");

                // 配置与Product的多对一关系 - 请求商品
                entity.HasOne(e => e.RequestProduct)
                    .WithMany(p => p.RequestExchangeRequests)
                    .HasForeignKey(e => e.RequestProductId)
                    .OnDelete(DeleteBehavior.Restrict)
                    .HasConstraintName("FK_EXCHANGE_REQUEST");

                // 索引配置
                entity.HasIndex(e => e.OfferProductId)
                    .HasDatabaseName("IX_EXCHANGE_REQUESTS_OFFER_PRODUCT_ID");

                entity.HasIndex(e => e.RequestProductId)
                    .HasDatabaseName("IX_EXCHANGE_REQUESTS_REQUEST_PRODUCT_ID");

                entity.HasIndex(e => e.Status)
                    .HasDatabaseName("IX_EXCHANGE_REQUESTS_STATUS");

                entity.HasIndex(e => e.CreatedAt)
                    .HasDatabaseName("IX_EXCHANGE_REQUESTS_CREATED_AT");

                // 复合索引（用于查询优化）
                entity.HasIndex(e => new { e.OfferProductId, e.Status })
                    .HasDatabaseName("IX_EXCHANGE_REQUESTS_OFFER_STATUS");

                entity.HasIndex(e => new { e.RequestProductId, e.Status })
                    .HasDatabaseName("IX_EXCHANGE_REQUESTS_REQUEST_STATUS");

                entity.HasIndex(e => new { e.Status, e.CreatedAt })
                    .HasDatabaseName("IX_EXCHANGE_REQUESTS_STATUS_TIME");
            });

            // 配置管理员表
            modelBuilder.Entity<Admin>(entity =>
            {
                entity.ToTable("ADMINS", t =>
                {
                    t.HasCheckConstraint("CK_ADMINS_ROLE",
                        "ROLE IN ('super','category_admin','report_admin')");
                    t.HasCheckConstraint("CK_ADMINS_CATEGORY_ASSIGNMENT",
                        "(ROLE = 'category_admin' AND ASSIGNED_CATEGORY IS NOT NULL) OR " +
                        "(ROLE != 'category_admin' AND ASSIGNED_CATEGORY IS NULL)");
                });
                entity.HasKey(e => e.AdminId);

                // 主键配置 - 自增ID
                entity.Property(e => e.AdminId)
                    .HasColumnName("ADMIN_ID")
                    .HasColumnType("NUMBER")
                    .ValueGeneratedOnAdd();

                // 用户ID外键配置 - 唯一约束
                entity.Property(e => e.UserId)
                    .HasColumnName("USER_ID")
                    .HasColumnType("NUMBER")
                    .IsRequired();

                // 角色配置
                entity.Property(e => e.Role)
                    .HasColumnName("ROLE")
                    .HasColumnType("VARCHAR2(20)")
                    .IsRequired()
                    .HasMaxLength(20);

                // 分配分类配置 - 可为空
                entity.Property(e => e.AssignedCategory)
                    .HasColumnName("ASSIGNED_CATEGORY")
                    .HasColumnType("NUMBER");

                // 创建时间配置 - 默认当前时间
                entity.Property(e => e.CreatedAt)
                    .HasColumnName("CREATED_AT")
                    .HasColumnType("TIMESTAMP")
                    .HasDefaultValueSql("CURRENT_TIMESTAMP");

                // 唯一约束
                entity.HasIndex(e => e.UserId)
                    .IsUnique()
                    .HasDatabaseName("IX_ADMINS_USER_ID");

                // 索引配置
                entity.HasIndex(e => e.Role)
                    .HasDatabaseName("IX_ADMINS_ROLE");

                entity.HasIndex(e => e.AssignedCategory)
                    .HasDatabaseName("IX_ADMINS_ASSIGNED_CATEGORY");

                entity.HasIndex(e => e.CreatedAt)
                    .HasDatabaseName("IX_ADMINS_CREATED_AT");

                // 复合索引（用于查询优化）
                entity.HasIndex(e => new { e.Role, e.AssignedCategory })
                    .HasDatabaseName("IX_ADMINS_ROLE_CATEGORY");

                // 配置与User的一对一关系
                entity.HasOne(e => e.User)
                    .WithOne(u => u.Admin)
                    .HasForeignKey<Admin>(e => e.UserId)
                    .OnDelete(DeleteBehavior.Cascade)
                    .HasConstraintName("FK_ADMIN_USER");

                // 配置与Category的多对一关系
                entity.HasOne(e => e.Category)
                    .WithMany(c => c.Admins)
                    .HasForeignKey(e => e.AssignedCategory)
                    .OnDelete(DeleteBehavior.SetNull)
                    .HasConstraintName("FK_ADMIN_CATEGORY");

                // 配置与AuditLog的一对多关系
                entity.HasMany(e => e.AuditLogs)
                    .WithOne(a => a.Admin)
                    .HasForeignKey(a => a.AdminId)
                    .OnDelete(DeleteBehavior.Cascade)
                    .HasConstraintName("FK_AUDIT_ADMIN");
            });

            // 配置审计日志表
            modelBuilder.Entity<AuditLog>(entity =>
            {
                entity.ToTable("AUDIT_LOGS", t =>
                {
                    t.HasCheckConstraint("CK_AUDIT_LOGS_ACTION_TYPE",
                        "ACTION_TYPE IN ('封禁用户','修改权限','处理举报')");
                });
                entity.HasKey(e => e.LogId);

                // 主键配置 - 自增ID
                entity.Property(e => e.LogId)
                    .HasColumnName("LOG_ID")
                    .HasColumnType("NUMBER")
                    .ValueGeneratedOnAdd();

                // 管理员ID外键配置
                entity.Property(e => e.AdminId)
                    .HasColumnName("ADMIN_ID")
                    .HasColumnType("NUMBER")
                    .IsRequired();

                // 操作类型配置
                entity.Property(e => e.ActionType)
                    .HasColumnName("ACTION_TYPE")
                    .HasColumnType("VARCHAR2(20)")
                    .IsRequired()
                    .HasMaxLength(20);

                // 目标ID配置 - 可为空
                entity.Property(e => e.TargetId)
                    .HasColumnName("TARGET_ID")
                    .HasColumnType("NUMBER");

                // 操作详情配置 - CLOB类型
                entity.Property(e => e.LogDetail)
                    .HasColumnName("LOG_DETAIL")
                    .HasColumnType("CLOB");

                // 操作时间配置 - 默认当前时间
                entity.Property(e => e.LogTime)
                    .HasColumnName("LOG_TIME")
                    .HasColumnType("TIMESTAMP")
                    .HasDefaultValueSql("CURRENT_TIMESTAMP");

                // 索引配置
                entity.HasIndex(e => e.AdminId)
                    .HasDatabaseName("IX_AUDIT_LOGS_ADMIN_ID");

                entity.HasIndex(e => e.ActionType)
                    .HasDatabaseName("IX_AUDIT_LOGS_ACTION_TYPE");

                entity.HasIndex(e => e.LogTime)
                    .HasDatabaseName("IX_AUDIT_LOGS_LOG_TIME");

                entity.HasIndex(e => e.TargetId)
                    .HasDatabaseName("IX_AUDIT_LOGS_TARGET_ID");

                // 复合索引（用于查询优化）
                entity.HasIndex(e => new { e.AdminId, e.LogTime })
                    .HasDatabaseName("IX_AUDIT_LOGS_ADMIN_TIME");

                entity.HasIndex(e => new { e.ActionType, e.LogTime })
                    .HasDatabaseName("IX_AUDIT_LOGS_ACTION_TIME");

                entity.HasIndex(e => new { e.TargetId, e.ActionType })
                    .HasDatabaseName("IX_AUDIT_LOGS_TARGET_ACTION");

                // Admin关系已在Admin实体中配置
            });

            // 配置通知模板表
            modelBuilder.Entity<NotificationTemplate>(entity =>
            {
                entity.ToTable("NOTIFICATION_TEMPLATES", t =>
                {
                    t.HasCheckConstraint("CK_NOTIFICATION_TEMPLATES_TYPE",
                        "TEMPLATE_TYPE IN ('商品相关','交易相关','评价相关','系统通知')");
                    t.HasCheckConstraint("CK_NOTIFICATION_TEMPLATES_PRIORITY",
                        "PRIORITY BETWEEN 1 AND 5");
                    t.HasCheckConstraint("CK_NOTIFICATION_TEMPLATES_IS_ACTIVE",
                        "IS_ACTIVE IN (0,1)");
                });
                entity.HasKey(e => e.TemplateId);

                // 主键配置 - 自增ID
                entity.Property(e => e.TemplateId)
                    .HasColumnName("TEMPLATE_ID")
                    .HasColumnType("NUMBER")
                    .ValueGeneratedOnAdd();

                // 模板名称配置
                entity.Property(e => e.TemplateName)
                    .HasColumnName("TEMPLATE_NAME")
                    .HasColumnType("VARCHAR2(100)")
                    .IsRequired()
                    .HasMaxLength(100);

                // 模板类型配置
                entity.Property(e => e.TemplateType)
                    .HasColumnName("TEMPLATE_TYPE")
                    .HasColumnType("VARCHAR2(20)")
                    .IsRequired()
                    .HasMaxLength(20);

                // 模板内容配置 - CLOB类型
                entity.Property(e => e.TemplateContent)
                    .HasColumnName("TEMPLATE_CONTENT")
                    .HasColumnType("CLOB")
                    .IsRequired();

                // 模板描述配置
                entity.Property(e => e.Description)
                    .HasColumnName("DESCRIPTION")
                    .HasColumnType("VARCHAR2(500)")
                    .HasMaxLength(500);

                // 优先级配置 - 默认值2
                entity.Property(e => e.Priority)
                    .HasColumnName("PRIORITY")
                    .HasColumnType("NUMBER")
                    .IsRequired()
                    .HasDefaultValue(2);

                // 是否启用配置 - 默认值1
                entity.Property(e => e.IsActive)
                    .HasColumnName("IS_ACTIVE")
                    .IsRequired()
                    .HasDefaultValue(1);

                // 创建时间配置 - 默认当前时间
                entity.Property(e => e.CreatedAt)
                    .HasColumnName("CREATED_AT")
                    .HasColumnType("TIMESTAMP")
                    .HasDefaultValueSql("CURRENT_TIMESTAMP");

                // 更新时间配置
                entity.Property(e => e.UpdatedAt)
                    .HasColumnName("UPDATED_AT")
                    .HasColumnType("TIMESTAMP");

                // 创建者ID配置
                entity.Property(e => e.CreatedBy)
                    .HasColumnName("CREATED_BY")
                    .HasColumnType("NUMBER");

                // 索引配置
                entity.HasIndex(e => e.TemplateType)
                    .HasDatabaseName("IX_NOTIFICATION_TEMPLATES_TYPE");

                entity.HasIndex(e => e.IsActive)
                    .HasDatabaseName("IX_NOTIFICATION_TEMPLATES_IS_ACTIVE");

                entity.HasIndex(e => e.Priority)
                    .HasDatabaseName("IX_NOTIFICATION_TEMPLATES_PRIORITY");

                entity.HasIndex(e => e.CreatedBy)
                    .HasDatabaseName("IX_NOTIFICATION_TEMPLATES_CREATED_BY");

                // 复合索引（用于查询优化）
                entity.HasIndex(e => new { e.TemplateType, e.IsActive })
                    .HasDatabaseName("IX_NOTIFICATION_TEMPLATES_TYPE_ACTIVE");

                entity.HasIndex(e => new { e.IsActive, e.Priority })
                    .HasDatabaseName("IX_NOTIFICATION_TEMPLATES_ACTIVE_PRIORITY");

                // 配置与User的多对一关系（创建者）
                entity.HasOne(e => e.Creator)
                    .WithMany()
                    .HasForeignKey(e => e.CreatedBy)
                    .OnDelete(DeleteBehavior.SetNull)
                    .HasConstraintName("FK_TEMPLATE_CREATOR");

                // 配置与Notification的一对多关系
                entity.HasMany(e => e.Notifications)
                    .WithOne(n => n.Template)
                    .HasForeignKey(n => n.TemplateId)
                    .OnDelete(DeleteBehavior.Restrict)
                    .HasConstraintName("FK_NOTIFICATION_TEMPLATE");
            });

            // 配置通知表
            modelBuilder.Entity<Notification>(entity =>
            {
                entity.ToTable("NOTIFICATIONS", t =>
                {
                    t.HasCheckConstraint("CK_NOTIFICATIONS_SEND_STATUS",
                        "SEND_STATUS IN ('待发送','成功','失败')");
                    t.HasCheckConstraint("CK_NOTIFICATIONS_RETRY_COUNT",
                        "RETRY_COUNT >= 0");
                });
                entity.HasKey(e => e.NotificationId);

                // 主键配置 - 自增ID
                entity.Property(e => e.NotificationId)
                    .HasColumnName("NOTIFICATION_ID")
                    .HasColumnType("NUMBER")
                    .ValueGeneratedOnAdd();

                // 模板ID外键配置
                entity.Property(e => e.TemplateId)
                    .HasColumnName("TEMPLATE_ID")
                    .HasColumnType("NUMBER")
                    .IsRequired();

                // 接收者ID外键配置
                entity.Property(e => e.RecipientId)
                    .HasColumnName("RECIPIENT_ID")
                    .HasColumnType("NUMBER")
                    .IsRequired();

                // 订单ID外键配置 - 可选
                entity.Property(e => e.OrderId)
                    .HasColumnName("ORDER_ID")
                    .HasColumnType("NUMBER");

                // 模板参数配置 - CLOB类型
                entity.Property(e => e.TemplateParams)
                    .HasColumnName("TEMPLATE_PARAMS")
                    .HasColumnType("CLOB");

                // 发送状态配置 - 默认值"待发送"
                entity.Property(e => e.SendStatus)
                    .HasColumnName("SEND_STATUS")
                    .HasColumnType("VARCHAR2(20)")
                    .IsRequired()
                    .HasMaxLength(20)
                    .HasDefaultValue("待发送");

                // 重试次数配置 - 默认值0
                entity.Property(e => e.RetryCount)
                    .HasColumnName("RETRY_COUNT")
                    .HasColumnType("NUMBER")
                    .IsRequired()
                    .HasDefaultValue(0);

                // 最后尝试时间配置 - 默认当前时间
                entity.Property(e => e.LastAttemptTime)
                    .HasColumnName("LAST_ATTEMPT_TIME")
                    .HasColumnType("TIMESTAMP")
                    .HasDefaultValueSql("CURRENT_TIMESTAMP");

                // 创建时间配置 - 默认当前时间
                entity.Property(e => e.CreatedAt)
                    .HasColumnName("CREATED_AT")
                    .HasColumnType("TIMESTAMP")
                    .HasDefaultValueSql("CURRENT_TIMESTAMP");

                // 发送成功时间配置
                entity.Property(e => e.SentAt)
                    .HasColumnName("SENT_AT")
                    .HasColumnType("TIMESTAMP");

                // 索引配置
                entity.HasIndex(e => e.TemplateId)
                    .HasDatabaseName("IX_NOTIFICATIONS_TEMPLATE_ID");

                entity.HasIndex(e => e.RecipientId)
                    .HasDatabaseName("IX_NOTIFICATIONS_RECIPIENT_ID");

                entity.HasIndex(e => e.OrderId)
                    .HasDatabaseName("IX_NOTIFICATIONS_ORDER_ID");

                entity.HasIndex(e => e.SendStatus)
                    .HasDatabaseName("IX_NOTIFICATIONS_SEND_STATUS");

                entity.HasIndex(e => e.CreatedAt)
                    .HasDatabaseName("IX_NOTIFICATIONS_CREATED_AT");

                entity.HasIndex(e => e.LastAttemptTime)
                    .HasDatabaseName("IX_NOTIFICATIONS_LAST_ATTEMPT_TIME");

                entity.HasIndex(e => e.RetryCount)
                    .HasDatabaseName("IX_NOTIFICATIONS_RETRY_COUNT");

                // 复合索引（用于查询优化）
                entity.HasIndex(e => new { e.RecipientId, e.SendStatus })
                    .HasDatabaseName("IX_NOTIFICATIONS_RECIPIENT_STATUS");

                entity.HasIndex(e => new { e.SendStatus, e.LastAttemptTime })
                    .HasDatabaseName("IX_NOTIFICATIONS_STATUS_TIME");

                entity.HasIndex(e => new { e.SendStatus, e.RetryCount })
                    .HasDatabaseName("IX_NOTIFICATIONS_STATUS_RETRY");

                entity.HasIndex(e => new { e.RecipientId, e.CreatedAt })
                    .HasDatabaseName("IX_NOTIFICATIONS_RECIPIENT_TIME");

                // 配置与User的多对一关系（接收者）
                entity.HasOne(e => e.Recipient)
                    .WithMany(u => u.ReceivedNotifications)
                    .HasForeignKey(e => e.RecipientId)
                    .OnDelete(DeleteBehavior.Cascade)
                    .HasConstraintName("FK_NOTIFICATION_RECIPIENT");

                // 配置与AbstractOrder的多对一关系（可选）
                entity.HasOne(e => e.AbstractOrder)
                    .WithMany(a => a.Notifications)
                    .HasForeignKey(e => e.OrderId)
                    .OnDelete(DeleteBehavior.SetNull)
                    .HasConstraintName("FK_NOTIFICATION_ORDER");

                // Template关系已在NotificationTemplate实体中配置
            });

            // 配置评价表
            modelBuilder.Entity<Review>(entity =>
            {
                entity.ToTable("REVIEWS", t =>
                {
                    t.HasCheckConstraint("CK_REVIEWS_RATING",
                        "RATING IS NULL OR (RATING >= 1 AND RATING <= 5)");
                    t.HasCheckConstraint("CK_REVIEWS_DESC_ACCURACY",
                        "DESC_ACCURACY IS NULL OR (DESC_ACCURACY >= 1 AND DESC_ACCURACY <= 5)");
                    t.HasCheckConstraint("CK_REVIEWS_SERVICE_ATTITUDE",
                        "SERVICE_ATTITUDE IS NULL OR (SERVICE_ATTITUDE >= 1 AND SERVICE_ATTITUDE <= 5)");
                    t.HasCheckConstraint("CK_REVIEWS_IS_ANONYMOUS",
                        "IS_ANONYMOUS IN (0,1)");
                });
                entity.HasKey(e => e.ReviewId);

                // 主键配置 - 自增ID
                entity.Property(e => e.ReviewId)
                    .HasColumnName("REVIEW_ID")
                    .HasColumnType("NUMBER")
                    .ValueGeneratedOnAdd();

                // 订单ID外键配置
                entity.Property(e => e.OrderId)
                    .HasColumnName("ORDER_ID")
                    .HasColumnType("NUMBER")
                    .IsRequired();

                // 总体评分配置 - 精确数字类型
                entity.Property(e => e.Rating)
                    .HasColumnName("RATING")
                    .HasColumnType("NUMBER(2,1)")
                    .HasPrecision(2, 1);

                // 描述准确性评分配置
                entity.Property(e => e.DescAccuracy)
                    .HasColumnName("DESC_ACCURACY")
                    .HasColumnType("NUMBER(2,0)");

                // 服务态度评分配置
                entity.Property(e => e.ServiceAttitude)
                    .HasColumnName("SERVICE_ATTITUDE")
                    .HasColumnType("NUMBER(2,0)");

                // 匿名状态配置 - 默认值0
                entity.Property(e => e.IsAnonymous)
                    .HasColumnName("IS_ANONYMOUS")
                    .IsRequired()
                    .HasDefaultValue(0);

                // 创建时间配置 - 默认当前时间
                entity.Property(e => e.CreateTime)
                    .HasColumnName("CREATE_TIME")
                    .HasColumnType("TIMESTAMP")
                    .HasDefaultValueSql("CURRENT_TIMESTAMP");

                // 卖家回复配置 - CLOB类型
                entity.Property(e => e.SellerReply)
                    .HasColumnName("SELLER_REPLY")
                    .HasColumnType("CLOB");

                // 评价内容配置 - CLOB类型
                entity.Property(e => e.Content)
                    .HasColumnName("CONTENT")
                    .HasColumnType("CLOB");

                // 索引配置
                entity.HasIndex(e => e.OrderId)
                    .HasDatabaseName("IX_REVIEWS_ORDER_ID");

                entity.HasIndex(e => e.Rating)
                    .HasDatabaseName("IX_REVIEWS_RATING");

                entity.HasIndex(e => e.CreateTime)
                    .HasDatabaseName("IX_REVIEWS_CREATE_TIME");

                entity.HasIndex(e => e.IsAnonymous)
                    .HasDatabaseName("IX_REVIEWS_IS_ANONYMOUS");

                // 复合索引（用于查询优化）
                entity.HasIndex(e => new { e.OrderId, e.CreateTime })
                    .HasDatabaseName("IX_REVIEWS_ORDER_TIME");

                entity.HasIndex(e => new { e.Rating, e.CreateTime })
                    .HasDatabaseName("IX_REVIEWS_RATING_TIME");

                entity.HasIndex(e => new { e.IsAnonymous, e.CreateTime })
                    .HasDatabaseName("IX_REVIEWS_ANONYMOUS_TIME");

                // 配置与AbstractOrder的多对一关系
                entity.HasOne(e => e.AbstractOrder)
                    .WithMany(a => a.Reviews)
                    .HasForeignKey(e => e.OrderId)
                    .OnDelete(DeleteBehavior.Cascade)
                    .HasConstraintName("FK_REVIEW_ORDER");
            });

            // 配置举报表
            modelBuilder.Entity<Reports>(entity =>
            {
                entity.ToTable("REPORTS", t =>
                {
                    t.HasCheckConstraint("CK_REPORTS_TYPE",
                        "TYPE IN ('商品问题','服务问题','欺诈','虚假描述','其他')");
                    t.HasCheckConstraint("CK_REPORTS_PRIORITY",
                        "PRIORITY IS NULL OR (PRIORITY >= 1 AND PRIORITY <= 10)");
                    t.HasCheckConstraint("CK_REPORTS_STATUS",
                        "STATUS IN ('待处理','处理中','已处理','已关闭')");
                });
                entity.HasKey(e => e.ReportId);

                // 主键配置 - 自增ID
                entity.Property(e => e.ReportId)
                    .HasColumnName("REPORT_ID")
                    .HasColumnType("NUMBER")
                    .ValueGeneratedOnAdd();

                // 订单ID外键配置
                entity.Property(e => e.OrderId)
                    .HasColumnName("ORDER_ID")
                    .HasColumnType("NUMBER")
                    .IsRequired();

                // 举报人ID外键配置
                entity.Property(e => e.ReporterId)
                    .HasColumnName("REPORTER_ID")
                    .HasColumnType("NUMBER")
                    .IsRequired();

                // 举报类型配置
                entity.Property(e => e.Type)
                    .HasColumnName("TYPE")
                    .HasColumnType("VARCHAR2(50)")
                    .IsRequired()
                    .HasMaxLength(50);

                // 优先级配置
                entity.Property(e => e.Priority)
                    .HasColumnName("PRIORITY")
                    .HasColumnType("NUMBER(2,0)");

                // 举报描述配置 - CLOB类型
                entity.Property(e => e.Description)
                    .HasColumnName("DESCRIPTION")
                    .HasColumnType("CLOB");

                // 处理状态配置 - 默认值"待处理"
                entity.Property(e => e.Status)
                    .HasColumnName("STATUS")
                    .HasColumnType("VARCHAR2(20)")
                    .IsRequired()
                    .HasMaxLength(20)
                    .HasDefaultValue("待处理");

                // 创建时间配置 - 默认当前时间
                entity.Property(e => e.CreateTime)
                    .HasColumnName("CREATE_TIME")
                    .HasColumnType("TIMESTAMP")
                    .HasDefaultValueSql("CURRENT_TIMESTAMP");

                // 索引配置
                entity.HasIndex(e => e.OrderId)
                    .HasDatabaseName("IX_REPORTS_ORDER_ID");

                entity.HasIndex(e => e.ReporterId)
                    .HasDatabaseName("IX_REPORTS_REPORTER_ID");

                entity.HasIndex(e => e.Type)
                    .HasDatabaseName("IX_REPORTS_TYPE");

                entity.HasIndex(e => e.Status)
                    .HasDatabaseName("IX_REPORTS_STATUS");

                entity.HasIndex(e => e.Priority)
                    .HasDatabaseName("IX_REPORTS_PRIORITY");

                entity.HasIndex(e => e.CreateTime)
                    .HasDatabaseName("IX_REPORTS_CREATE_TIME");

                // 复合索引（用于查询优化）
                entity.HasIndex(e => new { e.Status, e.Priority })
                    .HasDatabaseName("IX_REPORTS_STATUS_PRIORITY");

                entity.HasIndex(e => new { e.ReporterId, e.CreateTime })
                    .HasDatabaseName("IX_REPORTS_REPORTER_TIME");

                entity.HasIndex(e => new { e.Type, e.Status })
                    .HasDatabaseName("IX_REPORTS_TYPE_STATUS");

                // 配置与AbstractOrder的多对一关系
                entity.HasOne(e => e.AbstractOrder)
                    .WithMany(a => a.Reports)
                    .HasForeignKey(e => e.OrderId)
                    .OnDelete(DeleteBehavior.Cascade)
                    .HasConstraintName("FK_REPORT_ORDER");

                // 配置与User的多对一关系（举报人）
                entity.HasOne(e => e.Reporter)
                    .WithMany(u => u.Reports)
                    .HasForeignKey(e => e.ReporterId)
                    .OnDelete(DeleteBehavior.Restrict)
                    .HasConstraintName("FK_REPORT_USER");

                // 配置与ReportEvidence的一对多关系
                entity.HasMany(e => e.Evidences)
                    .WithOne(r => r.Report)
                    .HasForeignKey(r => r.ReportId)
                    .OnDelete(DeleteBehavior.Cascade)
                    .HasConstraintName("FK_EVIDENCE_REPORT");
            });

            // 配置举报证据表
            modelBuilder.Entity<ReportEvidence>(entity =>
            {
                entity.ToTable("REPORT_EVIDENCE", t =>
                {
                    t.HasCheckConstraint("CK_REPORT_EVIDENCE_FILE_TYPE",
                        "FILE_TYPE IN ('图片','视频','文档')");
                });
                entity.HasKey(e => e.EvidenceId);

                // 主键配置 - 自增ID
                entity.Property(e => e.EvidenceId)
                    .HasColumnName("EVIDENCE_ID")
                    .HasColumnType("NUMBER")
                    .ValueGeneratedOnAdd();

                // 举报ID外键配置
                entity.Property(e => e.ReportId)
                    .HasColumnName("REPORT_ID")
                    .HasColumnType("NUMBER")
                    .IsRequired();

                // 文件类型配置
                entity.Property(e => e.FileType)
                    .HasColumnName("FILE_TYPE")
                    .HasColumnType("VARCHAR2(20)")
                    .IsRequired()
                    .HasMaxLength(20);

                // 文件URL配置
                entity.Property(e => e.FileUrl)
                    .HasColumnName("FILE_URL")
                    .HasColumnType("VARCHAR2(200)")
                    .IsRequired()
                    .HasMaxLength(200);

                // 上传时间配置 - 默认当前时间
                entity.Property(e => e.UploadedAt)
                    .HasColumnName("UPLOADED_AT")
                    .HasColumnType("TIMESTAMP")
                    .HasDefaultValueSql("CURRENT_TIMESTAMP");

                // 索引配置
                entity.HasIndex(e => e.ReportId)
                    .HasDatabaseName("IX_REPORT_EVIDENCE_REPORT_ID");

                entity.HasIndex(e => e.FileType)
                    .HasDatabaseName("IX_REPORT_EVIDENCE_FILE_TYPE");

                entity.HasIndex(e => e.UploadedAt)
                    .HasDatabaseName("IX_REPORT_EVIDENCE_UPLOADED_AT");

                // 复合索引（用于查询优化）
                entity.HasIndex(e => new { e.ReportId, e.FileType })
                    .HasDatabaseName("IX_REPORT_EVIDENCE_REPORT_TYPE");

                entity.HasIndex(e => new { e.FileType, e.UploadedAt })
                    .HasDatabaseName("IX_REPORT_EVIDENCE_TYPE_TIME");

                // Report关系已在Reports实体中配置
            });
        }
    }
}
>>>>>>> 493d2095
<|MERGE_RESOLUTION|>--- conflicted
+++ resolved
@@ -1,3868 +1,2050 @@
-<<<<<<< HEAD
-using CampusTrade.API.Models.Entities;
-using Microsoft.EntityFrameworkCore;
-
-namespace CampusTrade.API.Data
-{
-    public class CampusTradeDbContext : DbContext
-    {
-        public CampusTradeDbContext(DbContextOptions<CampusTradeDbContext> options)
-            : base(options)
-        {
-        }
-
-        public DbSet<Student> Students { get; set; }
-        public DbSet<User> Users { get; set; }
-        public DbSet<RefreshToken> RefreshTokens { get; set; }
-        public DbSet<CreditHistory> CreditHistories { get; set; }
-        public DbSet<LoginLogs> LoginLogs { get; set; }
-        public DbSet<EmailVerification> EmailVerifications { get; set; }
-        public DbSet<Category> Categories { get; set; }
-        public DbSet<Product> Products { get; set; }
-        public DbSet<ProductImage> ProductImages { get; set; }
-        public DbSet<AbstractOrder> AbstractOrders { get; set; }
-        public DbSet<Order> Orders { get; set; }
-        public DbSet<VirtualAccount> VirtualAccounts { get; set; }
-        public DbSet<RechargeRecord> RechargeRecords { get; set; }
-        public DbSet<Negotiation> Negotiations { get; set; }
-        public DbSet<ExchangeRequest> ExchangeRequests { get; set; }
-        public DbSet<Admin> Admins { get; set; }
-        public DbSet<AuditLog> AuditLogs { get; set; }
-        public DbSet<NotificationTemplate> NotificationTemplates { get; set; }
-        public DbSet<Notification> Notifications { get; set; }
-        public DbSet<SignalRNotification> SignalRNotifications { get; set; }
-        public DbSet<EmailNotification> EmailNotifications { get; set; }
-        public DbSet<Review> Reviews { get; set; }
-        public DbSet<Reports> Reports { get; set; }
-        public DbSet<ReportEvidence> ReportEvidences { get; set; }
-
-        protected override void OnModelCreating(ModelBuilder modelBuilder)
-        {
-            base.OnModelCreating(modelBuilder);
-
-            // 配置学生表
-            modelBuilder.Entity<Student>(entity =>
-            {
-                entity.ToTable("STUDENTS");
-                entity.HasKey(e => e.StudentId);
-
-                // 主键配置 - 对应Oracle中的student_id字段
-                entity.Property(e => e.StudentId)
-                    .HasColumnName("STUDENT_ID")
-                    .HasColumnType("VARCHAR2(20)")
-                    .IsRequired()
-                    .HasMaxLength(20);
-
-                // 姓名字段配置 - 必填
-                entity.Property(e => e.Name)
-                    .HasColumnName("NAME")
-                    .HasColumnType("VARCHAR2(50)")
-                    .IsRequired()
-                    .HasMaxLength(50);
-
-                // 院系字段配置 - 可为空
-                entity.Property(e => e.Department)
-                    .HasColumnName("DEPARTMENT")
-                    .HasColumnType("VARCHAR2(50)")
-                    .HasMaxLength(50);
-            });
-
-            // 配置用户表
-            modelBuilder.Entity<User>(entity =>
-            {
-                entity.ToTable("USERS");
-                entity.HasKey(e => e.UserId);
-                entity.HasIndex(e => e.Email).IsUnique();
-                entity.HasIndex(e => e.StudentId).IsUnique();
-
-                entity.Property(e => e.UserId)
-                    .HasColumnName("USER_ID")
-                    .ValueGeneratedOnAdd();
-
-                entity.Property(e => e.Email)
-                    .HasColumnName("EMAIL")
-                    .IsRequired()
-                    .HasMaxLength(100);
-
-                entity.Property(e => e.CreditScore)
-                    .HasColumnName("CREDIT_SCORE")
-                    .HasPrecision(3, 1)
-                    .HasDefaultValue(60.0m);
-
-                entity.Property(e => e.PasswordHash)
-                    .HasColumnName("PASSWORD_HASH")
-                    .IsRequired()
-                    .HasMaxLength(128);
-
-                entity.Property(e => e.StudentId)
-                    .HasColumnName("STUDENT_ID")
-                    .IsRequired()
-                    .HasMaxLength(20);
-
-                entity.Property(e => e.Username)
-                    .HasColumnName("USERNAME")
-                    .HasMaxLength(50);
-
-                entity.Property(e => e.FullName)
-                    .HasColumnName("FULL_NAME")
-                    .HasMaxLength(100);
-
-                entity.Property(e => e.Phone)
-                    .HasColumnName("PHONE")
-                    .HasMaxLength(20);
-
-                entity.Property(e => e.CreatedAt)
-                    .HasColumnName("CREATED_AT")
-                    .HasDefaultValueSql("CURRENT_TIMESTAMP");
-
-                entity.Property(e => e.UpdatedAt)
-                    .HasColumnName("UPDATED_AT")
-                    .HasDefaultValueSql("CURRENT_TIMESTAMP");
-
-                entity.Property(e => e.IsActive)
-                    .HasColumnName("IS_ACTIVE")
-                    .HasDefaultValue(1);
-
-                // JWT Token相关字段配置
-                entity.Property(e => e.LastLoginAt)
-                    .HasColumnName("LAST_LOGIN_AT");
-
-                entity.Property(e => e.LastLoginIp)
-                    .HasColumnName("LAST_LOGIN_IP")
-                    .HasMaxLength(45);
-
-                entity.Property(e => e.LoginCount)
-                    .HasColumnName("LOGIN_COUNT")
-                    .HasDefaultValue(0);
-
-                entity.Property(e => e.IsLocked)
-                    .HasColumnName("IS_LOCKED")
-                    .HasDefaultValue(0);
-
-                entity.Property(e => e.LockoutEnd)
-                    .HasColumnName("LOCKOUT_END");
-
-                entity.Property(e => e.FailedLoginAttempts)
-                    .HasColumnName("FAILED_LOGIN_ATTEMPTS")
-                    .HasDefaultValue(0);
-
-                entity.Property(e => e.TwoFactorEnabled)
-                    .HasColumnName("TWO_FACTOR_ENABLED")
-                    .HasDefaultValue(0);
-
-                entity.Property(e => e.PasswordChangedAt)
-                    .HasColumnName("PASSWORD_CHANGED_AT");
-
-                entity.Property(e => e.SecurityStamp)
-                    .HasColumnName("SECURITY_STAMP")
-                    .IsRequired()
-                    .HasMaxLength(256);
-
-                entity.Property(e => e.EmailVerified)
-                    .HasColumnName("EMAIL_VERIFIED")
-                    .HasDefaultValue(0);
-
-                entity.Property(e => e.EmailVerificationToken)
-                    .HasColumnName("EMAIL_VERIFICATION_TOKEN")
-                    .HasMaxLength(256);
-
-                // 索引配置
-                entity.HasIndex(e => e.LastLoginAt)
-                    .HasDatabaseName("IX_USERS_LAST_LOGIN_AT");
-
-                entity.HasIndex(e => e.IsLocked)
-                    .HasDatabaseName("IX_USERS_IS_LOCKED");
-
-                entity.HasIndex(e => e.SecurityStamp)
-                    .HasDatabaseName("IX_USERS_SECURITY_STAMP");
-
-                // 配置外键关系 - 对应Oracle中的FK_USERS_STUDENT约束
-                entity.HasOne(e => e.Student)
-                    .WithOne(s => s.User)
-                    .HasForeignKey<User>(e => e.StudentId)
-                    .OnDelete(DeleteBehavior.Restrict)
-                    .HasConstraintName("FK_USERS_STUDENT");
-
-                // 配置与RefreshToken的一对多关系
-                entity.HasMany(e => e.RefreshTokens)
-                    .WithOne(r => r.User)
-                    .HasForeignKey(r => r.UserId)
-                    .OnDelete(DeleteBehavior.Cascade);
-
-                // 配置与CreditHistory的一对多关系
-                entity.HasMany(e => e.CreditHistories)
-                    .WithOne(c => c.User)
-                    .HasForeignKey(c => c.UserId)
-                    .OnDelete(DeleteBehavior.Cascade)
-                    .HasConstraintName("FK_CREDIT_USER");
-
-                // 配置与LoginLogs的一对多关系
-                entity.HasMany(e => e.LoginLogs)
-                    .WithOne(l => l.User)
-                    .HasForeignKey(l => l.UserId)
-                    .OnDelete(DeleteBehavior.Cascade)
-                    .HasConstraintName("FK_LOGIN_USER");
-
-                // 配置与EmailVerification的一对多关系
-                entity.HasMany(e => e.EmailVerifications)
-                    .WithOne(e => e.User)
-                    .HasForeignKey(e => e.UserId)
-                    .OnDelete(DeleteBehavior.Cascade)
-                    .HasConstraintName("FK_EMAIL_VERIFICATION_USER");
-
-                // 配置与Product的一对多关系
-                entity.HasMany(e => e.Products)
-                    .WithOne(p => p.User)
-                    .HasForeignKey(p => p.UserId)
-                    .OnDelete(DeleteBehavior.Restrict)
-                    .HasConstraintName("FK_PRODUCT_USER");
-
-                // 配置与Order的一对多关系 - 买家
-                entity.HasMany(e => e.BuyerOrders)
-                    .WithOne(o => o.Buyer)
-                    .HasForeignKey(o => o.BuyerId)
-                    .OnDelete(DeleteBehavior.Restrict)
-                    .HasConstraintName("FK_ORDER_BUYER");
-
-                // 配置与Order的一对多关系 - 卖家
-                entity.HasMany(e => e.SellerOrders)
-                    .WithOne(o => o.Seller)
-                    .HasForeignKey(o => o.SellerId)
-                    .OnDelete(DeleteBehavior.Restrict)
-                    .HasConstraintName("FK_ORDER_SELLER");
-            });
-
-            // 配置RefreshToken表
-            modelBuilder.Entity<RefreshToken>(entity =>
-            {
-                entity.ToTable("REFRESH_TOKENS");
-                entity.HasKey(e => e.Id);
-
-                entity.Property(e => e.Id)
-                    .HasColumnName("ID")
-                    .ValueGeneratedOnAdd();
-
-                entity.Property(e => e.Token)
-                    .HasColumnName("TOKEN")
-                    .IsRequired()
-                    .HasMaxLength(500);
-
-                entity.Property(e => e.UserId)
-                    .HasColumnName("USER_ID")
-                    .IsRequired();
-
-                entity.Property(e => e.ExpiryDate)
-                    .HasColumnName("EXPIRY_DATE")
-                    .IsRequired();
-
-                entity.Property(e => e.IsRevoked)
-                    .HasColumnName("IS_REVOKED")
-                    .HasDefaultValue(0);
-
-                entity.Property(e => e.CreatedAt)
-                    .HasColumnName("CREATED_AT")
-                    .HasDefaultValueSql("CURRENT_TIMESTAMP");
-
-                entity.Property(e => e.RevokedAt)
-                    .HasColumnName("REVOKED_AT");
-
-                entity.Property(e => e.IpAddress)
-                    .HasColumnName("IP_ADDRESS")
-                    .HasMaxLength(45);
-
-                entity.Property(e => e.UserAgent)
-                    .HasColumnName("USER_AGENT")
-                    .HasMaxLength(500);
-
-                entity.Property(e => e.DeviceId)
-                    .HasColumnName("DEVICE_ID")
-                    .HasMaxLength(100);
-
-                entity.Property(e => e.ReplacedByToken)
-                    .HasColumnName("REPLACED_BY_TOKEN")
-                    .HasMaxLength(500);
-
-                entity.Property(e => e.CreatedBy)
-                    .HasColumnName("CREATED_BY");
-
-                entity.Property(e => e.LastUsedAt)
-                    .HasColumnName("LAST_USED_AT");
-
-                entity.Property(e => e.RevokedBy)
-                    .HasColumnName("REVOKED_BY");
-
-                entity.Property(e => e.RevokeReason)
-                    .HasColumnName("REVOKE_REASON")
-                    .HasMaxLength(200);
-
-                // 索引配置
-                entity.HasIndex(e => e.Token)
-                    .IsUnique()
-                    .HasDatabaseName("IX_REFRESH_TOKENS_TOKEN");
-
-                entity.HasIndex(e => e.UserId)
-                    .HasDatabaseName("IX_REFRESH_TOKENS_USER_ID");
-
-                entity.HasIndex(e => e.ExpiryDate)
-                    .HasDatabaseName("IX_REFRESH_TOKENS_EXPIRY_DATE");
-
-                entity.HasIndex(e => e.IsRevoked)
-                    .HasDatabaseName("IX_REFRESH_TOKENS_IS_REVOKED");
-
-                entity.HasIndex(e => e.DeviceId)
-                    .HasDatabaseName("IX_REFRESH_TOKENS_DEVICE_ID");
-
-                // 复合索引（用于查询优化）
-                entity.HasIndex(e => new { e.UserId, e.IsRevoked, e.ExpiryDate })
-                    .HasDatabaseName("IX_REFRESH_TOKENS_USER_STATUS_EXPIRY");
-
-                entity.HasIndex(e => new { e.DeviceId, e.UserId, e.IsRevoked })
-                    .HasDatabaseName("IX_REFRESH_TOKENS_DEVICE_USER_STATUS");
-
-                // 外键关系已在User实体中配置
-            });
-
-            // 配置信用变更记录表
-            modelBuilder.Entity<CreditHistory>(entity =>
-            {
-                entity.ToTable("CREDIT_HISTORY", t =>
-                {
-                    t.HasCheckConstraint("CK_CREDIT_HISTORY_CHANGE_TYPE",
-                        "CHANGE_TYPE IN ('交易完成', '举报处罚', '好评奖励')");
-                    t.HasCheckConstraint("CK_CREDIT_HISTORY_SCORE_RANGE",
-                        "NEW_SCORE >= 0.0 AND NEW_SCORE <= 100.0");
-                });
-                entity.HasKey(e => e.LogId);
-
-                // 主键配置 - 自增ID
-                entity.Property(e => e.LogId)
-                    .HasColumnName("LOG_ID")
-                    .HasColumnType("NUMBER")
-                    .ValueGeneratedOnAdd();
-
-                // 用户ID外键配置
-                entity.Property(e => e.UserId)
-                    .HasColumnName("USER_ID")
-                    .HasColumnType("NUMBER")
-                    .IsRequired();
-
-                // 变更类型配置 - 带检查约束
-                entity.Property(e => e.ChangeType)
-                    .HasColumnName("CHANGE_TYPE")
-                    .HasColumnType("VARCHAR2(20)")
-                    .IsRequired()
-                    .HasMaxLength(20);
-
-                // 新信用分数配置 - 精确的数字类型
-                entity.Property(e => e.NewScore)
-                    .HasColumnName("NEW_SCORE")
-                    .HasColumnType("NUMBER(3,1)")
-                    .HasPrecision(3, 1)
-                    .IsRequired();
-
-                // 创建时间配置 - 默认当前时间
-                entity.Property(e => e.CreatedAt)
-                    .HasColumnName("CREATED_AT")
-                    .HasColumnType("TIMESTAMP")
-                    .HasDefaultValueSql("CURRENT_TIMESTAMP");
-
-                // 索引配置
-                entity.HasIndex(e => e.UserId)
-                    .HasDatabaseName("IX_CREDIT_HISTORY_USER_ID");
-
-                entity.HasIndex(e => e.CreatedAt)
-                    .HasDatabaseName("IX_CREDIT_HISTORY_CREATED_AT");
-
-                entity.HasIndex(e => e.ChangeType)
-                    .HasDatabaseName("IX_CREDIT_HISTORY_CHANGE_TYPE");
-
-                // 复合索引（用于查询优化）
-                entity.HasIndex(e => new { e.UserId, e.CreatedAt })
-                    .HasDatabaseName("IX_CREDIT_HISTORY_USER_TIME");
-
-                // 外键关系配置已在User实体中设置
-            });
-
-            // 配置登录日志表
-            modelBuilder.Entity<LoginLogs>(entity =>
-            {
-                entity.ToTable("LOGIN_LOGS", t =>
-                {
-                    t.HasCheckConstraint("CK_LOGIN_LOGS_RISK_LEVEL",
-                        "RISK_LEVEL IN (0,1,2)");
-                    t.HasCheckConstraint("CK_LOGIN_LOGS_DEVICE_TYPE",
-                        "DEVICE_TYPE IN ('Mobile','PC','Tablet')");
-                });
-                entity.HasKey(e => e.LogId);
-
-                // 主键配置 - 自增ID
-                entity.Property(e => e.LogId)
-                    .HasColumnName("LOG_ID")
-                    .HasColumnType("NUMBER")
-                    .ValueGeneratedOnAdd();
-
-                // 用户ID外键配置
-                entity.Property(e => e.UserId)
-                    .HasColumnName("USER_ID")
-                    .HasColumnType("NUMBER")
-                    .IsRequired();
-
-                // IP地址配置 - 可为空
-                entity.Property(e => e.IpAddress)
-                    .HasColumnName("IP_ADDRESS")
-                    .HasColumnType("VARCHAR2(45)")
-                    .HasMaxLength(45);
-
-                // 登录时间配置 - 默认当前时间
-                entity.Property(e => e.LogTime)
-                    .HasColumnName("LOG_TIME")
-                    .HasColumnType("TIMESTAMP")
-                    .HasDefaultValueSql("CURRENT_TIMESTAMP");
-
-                // 设备类型配置 - 必填，检查约束限制值
-                entity.Property(e => e.DeviceType)
-                    .HasColumnName("DEVICE_TYPE")
-                    .HasColumnType("VARCHAR2(20)")
-                    .IsRequired()
-                    .HasMaxLength(20);
-
-                // 风险等级配置 - 可为空，检查约束限制范围
-                entity.Property(e => e.RiskLevel)
-                    .HasColumnName("RISK_LEVEL")
-                    .HasColumnType("NUMBER");
-
-                // 索引配置
-                entity.HasIndex(e => e.UserId)
-                    .HasDatabaseName("IX_LOGIN_LOGS_USER_ID");
-
-                entity.HasIndex(e => e.LogTime)
-                    .HasDatabaseName("IX_LOGIN_LOGS_LOG_TIME");
-
-                entity.HasIndex(e => e.DeviceType)
-                    .HasDatabaseName("IX_LOGIN_LOGS_DEVICE_TYPE");
-
-                entity.HasIndex(e => e.RiskLevel)
-                    .HasDatabaseName("IX_LOGIN_LOGS_RISK_LEVEL");
-
-                // 外键关系配置已在User实体中设置
-            });
-
-            // 配置邮箱验证表
-            modelBuilder.Entity<EmailVerification>(entity =>
-            {
-                entity.ToTable("EMAIL_VERIFICATION", t =>
-                {
-                    t.HasCheckConstraint("CK_EMAIL_VERIFICATION_IS_USED",
-                        "IS_USED IN (0,1)");
-                });
-                entity.HasKey(e => e.VerificationId);
-
-                // 主键配置 - 自增ID
-                entity.Property(e => e.VerificationId)
-                    .HasColumnName("VERIFICATION_ID")
-                    .HasColumnType("NUMBER")
-                    .ValueGeneratedOnAdd();
-
-                // 用户ID外键配置
-                entity.Property(e => e.UserId)
-                    .HasColumnName("USER_ID")
-                    .HasColumnType("NUMBER")
-                    .IsRequired();
-
-                // 邮箱地址配置
-                entity.Property(e => e.Email)
-                    .HasColumnName("EMAIL")
-                    .HasColumnType("VARCHAR2(100)")
-                    .IsRequired()
-                    .HasMaxLength(100);
-
-                // 6位数字验证码配置 - 可为空
-                entity.Property(e => e.VerificationCode)
-                    .HasColumnName("VERIFICATION_CODE")
-                    .HasColumnType("VARCHAR2(6)")
-                    .HasMaxLength(6);
-
-                // 64位验证令牌配置 - 可为空
-                entity.Property(e => e.Token)
-                    .HasColumnName("TOKEN")
-                    .HasColumnType("VARCHAR2(64)")
-                    .HasMaxLength(64);
-
-                // 过期时间配置 - 可为空
-                entity.Property(e => e.ExpireTime)
-                    .HasColumnName("EXPIRE_TIME")
-                    .HasColumnType("TIMESTAMP");
-
-                // 使用状态配置 - 默认值0
-                entity.Property(e => e.IsUsed)
-                    .HasColumnName("IS_USED")
-                    .HasDefaultValue(0);
-
-                // 创建时间配置 - 默认当前时间
-                entity.Property(e => e.CreatedAt)
-                    .HasColumnName("CREATED_AT")
-                    .HasColumnType("TIMESTAMP")
-                    .HasDefaultValueSql("CURRENT_TIMESTAMP");
-
-                // 索引配置
-                entity.HasIndex(e => e.UserId)
-                    .HasDatabaseName("IX_EMAIL_VERIFICATION_USER_ID");
-
-                entity.HasIndex(e => e.Email)
-                    .HasDatabaseName("IX_EMAIL_VERIFICATION_EMAIL");
-
-                entity.HasIndex(e => e.CreatedAt)
-                    .HasDatabaseName("IX_EMAIL_VERIFICATION_CREATED_AT");
-
-                entity.HasIndex(e => e.IsUsed)
-                    .HasDatabaseName("IX_EMAIL_VERIFICATION_IS_USED");
-
-                // 复合索引（用于查询优化）
-                entity.HasIndex(e => new { e.UserId, e.IsUsed })
-                    .HasDatabaseName("IX_EMAIL_VERIFICATION_USER_USED");
-
-                entity.HasIndex(e => new { e.Email, e.IsUsed })
-                    .HasDatabaseName("IX_EMAIL_VERIFICATION_EMAIL_USED");
-
-                // 外键关系配置已在User实体中设置
-            });
-
-            // 配置分类表
-            modelBuilder.Entity<Category>(entity =>
-            {
-                entity.ToTable("CATEGORIES");
-                entity.HasKey(e => e.CategoryId);
-
-                // 主键配置 - 自增ID
-                entity.Property(e => e.CategoryId)
-                    .HasColumnName("CATEGORY_ID")
-                    .HasColumnType("NUMBER")
-                    .ValueGeneratedOnAdd();
-
-                // 父分类ID配置 - 可为空
-                entity.Property(e => e.ParentId)
-                    .HasColumnName("PARENT_ID")
-                    .HasColumnType("NUMBER");
-
-                // 分类名称配置
-                entity.Property(e => e.Name)
-                    .HasColumnName("NAME")
-                    .HasColumnType("VARCHAR2(50)")
-                    .IsRequired()
-                    .HasMaxLength(50);
-
-                // 配置自引用关系 - 父子分类
-                entity.HasOne(e => e.Parent)
-                    .WithMany(e => e.Children)
-                    .HasForeignKey(e => e.ParentId)
-                    .OnDelete(DeleteBehavior.Restrict)
-                    .HasConstraintName("FK_CATEGORY_PARENT");
-
-                // 配置与Product的一对多关系
-                entity.HasMany(e => e.Products)
-                    .WithOne(p => p.Category)
-                    .HasForeignKey(p => p.CategoryId)
-                    .OnDelete(DeleteBehavior.Restrict)
-                    .HasConstraintName("FK_PRODUCT_CATEGORY");
-
-                // 索引配置
-                entity.HasIndex(e => e.ParentId)
-                    .HasDatabaseName("IX_CATEGORIES_PARENT_ID");
-
-                entity.HasIndex(e => e.Name)
-                    .HasDatabaseName("IX_CATEGORIES_NAME");
-
-                // 复合索引（同级分类名称唯一性检查优化）
-                entity.HasIndex(e => new { e.ParentId, e.Name })
-                    .HasDatabaseName("IX_CATEGORIES_PARENT_NAME");
-            });
-
-            // 配置商品表
-            modelBuilder.Entity<Product>(entity =>
-            {
-                entity.ToTable("PRODUCTS", t =>
-                {
-                    t.HasCheckConstraint("CK_PRODUCTS_STATUS",
-                        "STATUS IN ('在售','已下架','交易中')");
-                });
-                entity.HasKey(e => e.ProductId);
-
-                // 主键配置 - 由序列和触发器生成
-                entity.Property(e => e.ProductId)
-                    .HasColumnName("PRODUCT_ID")
-                    .HasColumnType("NUMBER")
-                    .ValueGeneratedOnAdd();
-
-                // 用户ID外键配置
-                entity.Property(e => e.UserId)
-                    .HasColumnName("USER_ID")
-                    .HasColumnType("NUMBER")
-                    .IsRequired();
-
-                // 分类ID外键配置
-                entity.Property(e => e.CategoryId)
-                    .HasColumnName("CATEGORY_ID")
-                    .HasColumnType("NUMBER")
-                    .IsRequired();
-
-                // 商品标题配置
-                entity.Property(e => e.Title)
-                    .HasColumnName("TITLE")
-                    .HasColumnType("VARCHAR2(100)")
-                    .IsRequired()
-                    .HasMaxLength(100);
-
-                // 商品描述配置 - CLOB类型
-                entity.Property(e => e.Description)
-                    .HasColumnName("DESCRIPTION")
-                    .HasColumnType("CLOB");
-
-                // 基础价格配置 - 精确的数字类型
-                entity.Property(e => e.BasePrice)
-                    .HasColumnName("BASE_PRICE")
-                    .HasColumnType("NUMBER(10,2)")
-                    .HasPrecision(10, 2)
-                    .IsRequired();
-
-                // 发布时间配置 - 默认当前时间
-                entity.Property(e => e.PublishTime)
-                    .HasColumnName("PUBLISH_TIME")
-                    .HasColumnType("TIMESTAMP")
-                    .HasDefaultValueSql("CURRENT_TIMESTAMP");
-
-                // 浏览次数配置 - 默认值0
-                entity.Property(e => e.ViewCount)
-                    .HasColumnName("VIEW_COUNT")
-                    .HasColumnType("NUMBER")
-                    .HasDefaultValue(0);
-
-                // 自动下架时间配置 - 可为空
-                entity.Property(e => e.AutoRemoveTime)
-                    .HasColumnName("AUTO_REMOVE_TIME")
-                    .HasColumnType("TIMESTAMP");
-
-                // 商品状态配置 - 默认值"在售"
-                entity.Property(e => e.Status)
-                    .HasColumnName("STATUS")
-                    .HasColumnType("VARCHAR2(20)")
-                    .IsRequired()
-                    .HasMaxLength(20)
-                    .HasDefaultValue("在售");
-
-                // 索引配置
-                entity.HasIndex(e => e.UserId)
-                    .HasDatabaseName("IX_PRODUCTS_USER_ID");
-
-                entity.HasIndex(e => e.CategoryId)
-                    .HasDatabaseName("IX_PRODUCTS_CATEGORY_ID");
-
-                entity.HasIndex(e => e.Status)
-                    .HasDatabaseName("IX_PRODUCTS_STATUS");
-
-                entity.HasIndex(e => e.PublishTime)
-                    .HasDatabaseName("IX_PRODUCTS_PUBLISH_TIME");
-
-                entity.HasIndex(e => e.BasePrice)
-                    .HasDatabaseName("IX_PRODUCTS_BASE_PRICE");
-
-                // 复合索引（用于查询优化）
-                entity.HasIndex(e => new { e.Status, e.PublishTime })
-                    .HasDatabaseName("IX_PRODUCTS_STATUS_TIME");
-
-                entity.HasIndex(e => new { e.CategoryId, e.Status })
-                    .HasDatabaseName("IX_PRODUCTS_CATEGORY_STATUS");
-
-                // 配置与ProductImage的一对多关系
-                entity.HasMany(e => e.ProductImages)
-                    .WithOne(i => i.Product)
-                    .HasForeignKey(i => i.ProductId)
-                    .OnDelete(DeleteBehavior.Cascade)
-                    .HasConstraintName("FK_IMAGE_PRODUCT");
-
-                // User关系已在User实体中配置
-            });
-
-            // 配置商品图片表
-            modelBuilder.Entity<ProductImage>(entity =>
-            {
-                entity.ToTable("PRODUCT_IMAGES");
-                entity.HasKey(e => e.ImageId);
-
-                // 主键配置 - 自增ID
-                entity.Property(e => e.ImageId)
-                    .HasColumnName("IMAGE_ID")
-                    .HasColumnType("NUMBER")
-                    .ValueGeneratedOnAdd();
-
-                // 商品ID外键配置
-                entity.Property(e => e.ProductId)
-                    .HasColumnName("PRODUCT_ID")
-                    .HasColumnType("NUMBER")
-                    .IsRequired();
-
-                // 图片URL配置
-                entity.Property(e => e.ImageUrl)
-                    .HasColumnName("IMAGE_URL")
-                    .HasColumnType("VARCHAR2(200)")
-                    .IsRequired()
-                    .HasMaxLength(200);
-
-                // 索引配置
-                entity.HasIndex(e => e.ProductId)
-                    .HasDatabaseName("IX_PRODUCT_IMAGES_PRODUCT_ID");
-
-                // Product关系已在Product实体中配置
-            });
-
-            // 配置抽象订单表
-            modelBuilder.Entity<AbstractOrder>(entity =>
-            {
-                entity.ToTable("ABSTRACT_ORDERS", t =>
-                {
-                    t.HasCheckConstraint("CK_ABSTRACT_ORDERS_ORDER_TYPE",
-                        "ORDER_TYPE IN ('normal','exchange')");
-                });
-                entity.HasKey(e => e.AbstractOrderId);
-
-                // 主键配置 - 由ORDER_SEQ序列生成
-                entity.Property(e => e.AbstractOrderId)
-                    .HasColumnName("ABSTRACT_ORDER_ID")
-                    .HasColumnType("NUMBER")
-                    .ValueGeneratedOnAdd();
-
-                // 订单类型配置
-                entity.Property(e => e.OrderType)
-                    .HasColumnName("ORDER_TYPE")
-                    .HasColumnType("VARCHAR2(20)")
-                    .IsRequired()
-                    .HasMaxLength(20);
-
-                // 配置与Order的一对一关系
-                entity.HasOne(e => e.Order)
-                    .WithOne(o => o.AbstractOrder)
-                    .HasForeignKey<Order>(o => o.OrderId)
-                    .OnDelete(DeleteBehavior.Cascade)
-                    .HasConstraintName("FK_ORDER_ABSTRACT");
-
-                // 索引配置
-                entity.HasIndex(e => e.OrderType)
-                    .HasDatabaseName("IX_ABSTRACT_ORDERS_ORDER_TYPE");
-            });
-
-            // 配置订单表
-            modelBuilder.Entity<Order>(entity =>
-            {
-                entity.ToTable("ORDERS", t =>
-                {
-                    t.HasCheckConstraint("CK_ORDERS_STATUS",
-                        "STATUS IN ('待付款','已付款','已发货','已送达','已完成','已取消')");
-                });
-                entity.HasKey(e => e.OrderId);
-
-                // 主键配置 - 外键引用AbstractOrder
-                entity.Property(e => e.OrderId)
-                    .HasColumnName("ORDER_ID")
-                    .HasColumnType("NUMBER");
-
-                // 买家ID配置
-                entity.Property(e => e.BuyerId)
-                    .HasColumnName("BUYER_ID")
-                    .HasColumnType("NUMBER")
-                    .IsRequired();
-
-                // 卖家ID配置
-                entity.Property(e => e.SellerId)
-                    .HasColumnName("SELLER_ID")
-                    .HasColumnType("NUMBER")
-                    .IsRequired();
-
-                // 商品ID配置
-                entity.Property(e => e.ProductId)
-                    .HasColumnName("PRODUCT_ID")
-                    .HasColumnType("NUMBER")
-                    .IsRequired();
-
-                // 订单总金额配置 - 可为空
-                entity.Property(e => e.TotalAmount)
-                    .HasColumnName("TOTAL_AMOUNT")
-                    .HasColumnType("NUMBER(10,2)")
-                    .HasPrecision(10, 2);
-
-                // 订单状态配置 - 默认值"待付款"
-                entity.Property(e => e.Status)
-                    .HasColumnName("STATUS")
-                    .HasColumnType("VARCHAR2(20)")
-                    .IsRequired()
-                    .HasMaxLength(20)
-                    .HasDefaultValue("待付款");
-
-                // 创建时间配置 - 默认当前时间
-                entity.Property(e => e.CreateTime)
-                    .HasColumnName("CREATE_TIME")
-                    .HasColumnType("TIMESTAMP")
-                    .HasDefaultValueSql("CURRENT_TIMESTAMP");
-
-                // 过期时间配置 - 触发器设置
-                entity.Property(e => e.ExpireTime)
-                    .HasColumnName("EXPIRE_TIME")
-                    .HasColumnType("TIMESTAMP");
-
-                // 最终价格配置 - 可为空
-                entity.Property(e => e.FinalPrice)
-                    .HasColumnName("FINAL_PRICE")
-                    .HasColumnType("NUMBER(10,2)")
-                    .HasPrecision(10, 2);
-
-                // 配置与Product的多对一关系
-                entity.HasOne(e => e.Product)
-                    .WithMany()
-                    .HasForeignKey(e => e.ProductId)
-                    .OnDelete(DeleteBehavior.Restrict)
-                    .HasConstraintName("FK_ORDER_PRODUCT");
-
-                // 索引配置
-                entity.HasIndex(e => e.BuyerId)
-                    .HasDatabaseName("IX_ORDERS_BUYER_ID");
-
-                entity.HasIndex(e => e.SellerId)
-                    .HasDatabaseName("IX_ORDERS_SELLER_ID");
-
-                entity.HasIndex(e => e.ProductId)
-                    .HasDatabaseName("IX_ORDERS_PRODUCT_ID");
-
-                entity.HasIndex(e => e.Status)
-                    .HasDatabaseName("IX_ORDERS_STATUS");
-
-                entity.HasIndex(e => e.CreateTime)
-                    .HasDatabaseName("IX_ORDERS_CREATE_TIME");
-
-                entity.HasIndex(e => e.ExpireTime)
-                    .HasDatabaseName("IX_ORDERS_EXPIRE_TIME");
-
-                // 复合索引（用于查询优化）
-                entity.HasIndex(e => new { e.BuyerId, e.Status })
-                    .HasDatabaseName("IX_ORDERS_BUYER_STATUS");
-
-                entity.HasIndex(e => new { e.SellerId, e.Status })
-                    .HasDatabaseName("IX_ORDERS_SELLER_STATUS");
-
-                entity.HasIndex(e => new { e.Status, e.CreateTime })
-                    .HasDatabaseName("IX_ORDERS_STATUS_TIME");
-
-                // User关系已在User实体中配置
-                // AbstractOrder关系已在AbstractOrder实体中配置
-            });
-
-            // 配置虚拟账户表
-            modelBuilder.Entity<VirtualAccount>(entity =>
-            {
-                entity.ToTable("VIRTUAL_ACCOUNTS");
-                entity.HasKey(e => e.AccountId);
-
-                // 主键配置 - 自增ID
-                entity.Property(e => e.AccountId)
-                    .HasColumnName("ACCOUNT_ID")
-                    .HasColumnType("NUMBER")
-                    .ValueGeneratedOnAdd();
-
-                // 用户ID外键配置 - 唯一约束
-                entity.Property(e => e.UserId)
-                    .HasColumnName("USER_ID")
-                    .HasColumnType("NUMBER")
-                    .IsRequired();
-
-                // 余额配置 - 精确的数字类型
-                entity.Property(e => e.Balance)
-                    .HasColumnName("BALANCE")
-                    .HasColumnType("NUMBER(10,2)")
-                    .HasPrecision(10, 2)
-                    .IsRequired()
-                    .HasDefaultValue(0.00m);
-
-                // 创建时间配置 - 默认当前时间
-                entity.Property(e => e.CreatedAt)
-                    .HasColumnName("CREATED_AT")
-                    .HasColumnType("TIMESTAMP")
-                    .HasDefaultValueSql("CURRENT_TIMESTAMP");
-
-                // 唯一约束
-                entity.HasIndex(e => e.UserId)
-                    .IsUnique()
-                    .HasDatabaseName("IX_VIRTUAL_ACCOUNTS_USER_ID");
-
-                entity.HasIndex(e => e.CreatedAt)
-                    .HasDatabaseName("IX_VIRTUAL_ACCOUNTS_CREATED_AT");
-
-                // 配置与User的一对一关系
-                entity.HasOne(e => e.User)
-                    .WithOne(u => u.VirtualAccount)
-                    .HasForeignKey<VirtualAccount>(e => e.UserId)
-                    .OnDelete(DeleteBehavior.Cascade)
-                    .HasConstraintName("FK_ACCOUNT_USER");
-
-                // 配置与RechargeRecord的一对多关系
-                entity.HasMany(e => e.RechargeRecords)
-                    .WithOne(r => r.VirtualAccount)
-                    .HasForeignKey(r => r.UserId)
-                    .HasPrincipalKey(e => e.UserId)
-                    .OnDelete(DeleteBehavior.Cascade);
-            });
-
-            // 配置充值记录表
-            modelBuilder.Entity<RechargeRecord>(entity =>
-            {
-                entity.ToTable("RECHARGE_RECORDS", t =>
-                {
-                    t.HasCheckConstraint("CK_RECHARGE_RECORDS_STATUS",
-                        "STATUS IN ('处理中','成功','失败')");
-                    t.HasCheckConstraint("CK_RECHARGE_RECORDS_AMOUNT",
-                        "AMOUNT > 0");
-                });
-                entity.HasKey(e => e.RechargeId);
-
-                // 主键配置 - 自增ID
-                entity.Property(e => e.RechargeId)
-                    .HasColumnName("RECHARGE_ID")
-                    .HasColumnType("NUMBER")
-                    .ValueGeneratedOnAdd();
-
-                // 用户ID外键配置
-                entity.Property(e => e.UserId)
-                    .HasColumnName("USER_ID")
-                    .HasColumnType("NUMBER")
-                    .IsRequired();
-
-                // 充值金额配置 - 精确的数字类型
-                entity.Property(e => e.Amount)
-                    .HasColumnName("AMOUNT")
-                    .HasColumnType("NUMBER(10,2)")
-                    .HasPrecision(10, 2)
-                    .IsRequired();
-
-                // 状态配置 - 默认值"处理中"
-                entity.Property(e => e.Status)
-                    .HasColumnName("STATUS")
-                    .HasColumnType("VARCHAR2(20)")
-                    .IsRequired()
-                    .HasMaxLength(20)
-                    .HasDefaultValue("处理中");
-
-                // 创建时间配置 - 默认当前时间
-                entity.Property(e => e.CreateTime)
-                    .HasColumnName("CREATE_TIME")
-                    .HasColumnType("TIMESTAMP")
-                    .HasDefaultValueSql("CURRENT_TIMESTAMP");
-
-                // 完成时间配置 - 可为空
-                entity.Property(e => e.CompleteTime)
-                    .HasColumnName("COMPLETE_TIME")
-                    .HasColumnType("TIMESTAMP");
-
-                // 索引配置
-                entity.HasIndex(e => e.UserId)
-                    .HasDatabaseName("IX_RECHARGE_RECORDS_USER_ID");
-
-                entity.HasIndex(e => e.Status)
-                    .HasDatabaseName("IX_RECHARGE_RECORDS_STATUS");
-
-                entity.HasIndex(e => e.CreateTime)
-                    .HasDatabaseName("IX_RECHARGE_RECORDS_CREATE_TIME");
-
-                entity.HasIndex(e => e.Amount)
-                    .HasDatabaseName("IX_RECHARGE_RECORDS_AMOUNT");
-
-                // 复合索引（用于查询优化）
-                entity.HasIndex(e => new { e.UserId, e.Status })
-                    .HasDatabaseName("IX_RECHARGE_RECORDS_USER_STATUS");
-
-                entity.HasIndex(e => new { e.Status, e.CreateTime })
-                    .HasDatabaseName("IX_RECHARGE_RECORDS_STATUS_TIME");
-
-                // 配置与User的多对一关系
-                entity.HasOne(e => e.User)
-                    .WithMany(u => u.RechargeRecords)
-                    .HasForeignKey(e => e.UserId)
-                    .OnDelete(DeleteBehavior.Cascade)
-                    .HasConstraintName("FK_RECHARGE_USER");
-
-                // VirtualAccount关系已在VirtualAccount实体中配置
-            });
-
-            // 配置议价表
-            modelBuilder.Entity<Negotiation>(entity =>
-            {
-                entity.ToTable("NEGOTIATIONS", t =>
-                {
-                    t.HasCheckConstraint("CK_NEGOTIATIONS_STATUS",
-                        "STATUS IN ('等待回应','接受','拒绝','反报价')");
-                    t.HasCheckConstraint("CK_NEGOTIATIONS_PROPOSED_PRICE",
-                        "PROPOSED_PRICE > 0");
-                });
-                entity.HasKey(e => e.NegotiationId);
-
-                // 主键配置 - 自增ID
-                entity.Property(e => e.NegotiationId)
-                    .HasColumnName("NEGOTIATION_ID")
-                    .HasColumnType("NUMBER")
-                    .ValueGeneratedOnAdd();
-
-                // 订单ID外键配置
-                entity.Property(e => e.OrderId)
-                    .HasColumnName("ORDER_ID")
-                    .HasColumnType("NUMBER")
-                    .IsRequired();
-
-                // 提议价格配置 - 精确的数字类型
-                entity.Property(e => e.ProposedPrice)
-                    .HasColumnName("PROPOSED_PRICE")
-                    .HasColumnType("NUMBER(10,2)")
-                    .HasPrecision(10, 2)
-                    .IsRequired();
-
-                // 状态配置 - 默认值"等待回应"
-                entity.Property(e => e.Status)
-                    .HasColumnName("STATUS")
-                    .HasColumnType("VARCHAR2(20)")
-                    .IsRequired()
-                    .HasMaxLength(20)
-                    .HasDefaultValue("等待回应");
-
-                // 创建时间配置 - 默认当前时间
-                entity.Property(e => e.CreatedAt)
-                    .HasColumnName("CREATED_AT")
-                    .HasColumnType("TIMESTAMP")
-                    .HasDefaultValueSql("CURRENT_TIMESTAMP");
-
-                // 索引配置
-                entity.HasIndex(e => e.OrderId)
-                    .HasDatabaseName("IX_NEGOTIATIONS_ORDER_ID");
-
-                entity.HasIndex(e => e.Status)
-                    .HasDatabaseName("IX_NEGOTIATIONS_STATUS");
-
-                entity.HasIndex(e => e.CreatedAt)
-                    .HasDatabaseName("IX_NEGOTIATIONS_CREATED_AT");
-
-                entity.HasIndex(e => e.ProposedPrice)
-                    .HasDatabaseName("IX_NEGOTIATIONS_PROPOSED_PRICE");
-
-                // 复合索引（用于查询优化）
-                entity.HasIndex(e => new { e.OrderId, e.Status })
-                    .HasDatabaseName("IX_NEGOTIATIONS_ORDER_STATUS");
-
-                entity.HasIndex(e => new { e.Status, e.CreatedAt })
-                    .HasDatabaseName("IX_NEGOTIATIONS_STATUS_TIME");
-
-                // 配置与Order的多对一关系
-                entity.HasOne(e => e.Order)
-                    .WithMany(o => o.Negotiations)
-                    .HasForeignKey(e => e.OrderId)
-                    .OnDelete(DeleteBehavior.Cascade)
-                    .HasConstraintName("FK_NEGOTIATION_ORDER");
-            });
-
-            // 配置换物请求表
-            modelBuilder.Entity<ExchangeRequest>(entity =>
-            {
-                entity.ToTable("EXCHANGE_REQUESTS", t =>
-                {
-                    t.HasCheckConstraint("CK_EXCHANGE_REQUESTS_STATUS",
-                        "STATUS IN ('等待回应','接受','拒绝','反报价')");
-                });
-                entity.HasKey(e => e.ExchangeId);
-
-                // 主键配置 - 外键引用AbstractOrder
-                entity.Property(e => e.ExchangeId)
-                    .HasColumnName("EXCHANGE_ID")
-                    .HasColumnType("NUMBER");
-
-                // 提供商品ID配置
-                entity.Property(e => e.OfferProductId)
-                    .HasColumnName("OFFER_PRODUCT_ID")
-                    .HasColumnType("NUMBER")
-                    .IsRequired();
-
-                // 请求商品ID配置
-                entity.Property(e => e.RequestProductId)
-                    .HasColumnName("REQUEST_PRODUCT_ID")
-                    .HasColumnType("NUMBER")
-                    .IsRequired();
-
-                // 交换条件配置 - CLOB类型
-                entity.Property(e => e.Terms)
-                    .HasColumnName("TERMS")
-                    .HasColumnType("CLOB");
-
-                // 状态配置 - 默认值"等待回应"
-                entity.Property(e => e.Status)
-                    .HasColumnName("STATUS")
-                    .HasColumnType("VARCHAR2(20)")
-                    .IsRequired()
-                    .HasMaxLength(20)
-                    .HasDefaultValue("等待回应");
-
-                // 创建时间配置 - 默认当前时间
-                entity.Property(e => e.CreatedAt)
-                    .HasColumnName("CREATED_AT")
-                    .HasColumnType("TIMESTAMP")
-                    .HasDefaultValueSql("CURRENT_TIMESTAMP");
-
-                // 配置与AbstractOrder的一对一关系
-                entity.HasOne(e => e.AbstractOrder)
-                    .WithOne(a => a.ExchangeRequest)
-                    .HasForeignKey<ExchangeRequest>(e => e.ExchangeId)
-                    .OnDelete(DeleteBehavior.Cascade)
-                    .HasConstraintName("FK_EXCHANGE_ABSTRACT");
-
-                // 配置与Product的多对一关系 - 提供商品
-                entity.HasOne(e => e.OfferProduct)
-                    .WithMany(p => p.OfferExchangeRequests)
-                    .HasForeignKey(e => e.OfferProductId)
-                    .OnDelete(DeleteBehavior.Restrict)
-                    .HasConstraintName("FK_EXCHANGE_OFFER");
-
-                // 配置与Product的多对一关系 - 请求商品
-                entity.HasOne(e => e.RequestProduct)
-                    .WithMany(p => p.RequestExchangeRequests)
-                    .HasForeignKey(e => e.RequestProductId)
-                    .OnDelete(DeleteBehavior.Restrict)
-                    .HasConstraintName("FK_EXCHANGE_REQUEST");
-
-                // 索引配置
-                entity.HasIndex(e => e.OfferProductId)
-                    .HasDatabaseName("IX_EXCHANGE_REQUESTS_OFFER_PRODUCT_ID");
-
-                entity.HasIndex(e => e.RequestProductId)
-                    .HasDatabaseName("IX_EXCHANGE_REQUESTS_REQUEST_PRODUCT_ID");
-
-                entity.HasIndex(e => e.Status)
-                    .HasDatabaseName("IX_EXCHANGE_REQUESTS_STATUS");
-
-                entity.HasIndex(e => e.CreatedAt)
-                    .HasDatabaseName("IX_EXCHANGE_REQUESTS_CREATED_AT");
-
-                // 复合索引（用于查询优化）
-                entity.HasIndex(e => new { e.OfferProductId, e.Status })
-                    .HasDatabaseName("IX_EXCHANGE_REQUESTS_OFFER_STATUS");
-
-                entity.HasIndex(e => new { e.RequestProductId, e.Status })
-                    .HasDatabaseName("IX_EXCHANGE_REQUESTS_REQUEST_STATUS");
-
-                entity.HasIndex(e => new { e.Status, e.CreatedAt })
-                    .HasDatabaseName("IX_EXCHANGE_REQUESTS_STATUS_TIME");
-            });
-
-            // 配置管理员表
-            modelBuilder.Entity<Admin>(entity =>
-            {
-                entity.ToTable("ADMINS", t =>
-                {
-                    t.HasCheckConstraint("CK_ADMINS_ROLE",
-                        "ROLE IN ('super','category_admin','report_admin')");
-                    t.HasCheckConstraint("CK_ADMINS_CATEGORY_ASSIGNMENT",
-                        "(ROLE = 'category_admin' AND ASSIGNED_CATEGORY IS NOT NULL) OR " +
-                        "(ROLE != 'category_admin' AND ASSIGNED_CATEGORY IS NULL)");
-                });
-                entity.HasKey(e => e.AdminId);
-
-                // 主键配置 - 自增ID
-                entity.Property(e => e.AdminId)
-                    .HasColumnName("ADMIN_ID")
-                    .HasColumnType("NUMBER")
-                    .ValueGeneratedOnAdd();
-
-                // 用户ID外键配置 - 唯一约束
-                entity.Property(e => e.UserId)
-                    .HasColumnName("USER_ID")
-                    .HasColumnType("NUMBER")
-                    .IsRequired();
-
-                // 角色配置
-                entity.Property(e => e.Role)
-                    .HasColumnName("ROLE")
-                    .HasColumnType("VARCHAR2(20)")
-                    .IsRequired()
-                    .HasMaxLength(20);
-
-                // 分配分类配置 - 可为空
-                entity.Property(e => e.AssignedCategory)
-                    .HasColumnName("ASSIGNED_CATEGORY")
-                    .HasColumnType("NUMBER");
-
-                // 创建时间配置 - 默认当前时间
-                entity.Property(e => e.CreatedAt)
-                    .HasColumnName("CREATED_AT")
-                    .HasColumnType("TIMESTAMP")
-                    .HasDefaultValueSql("CURRENT_TIMESTAMP");
-
-                // 唯一约束
-                entity.HasIndex(e => e.UserId)
-                    .IsUnique()
-                    .HasDatabaseName("IX_ADMINS_USER_ID");
-
-                // 索引配置
-                entity.HasIndex(e => e.Role)
-                    .HasDatabaseName("IX_ADMINS_ROLE");
-
-                entity.HasIndex(e => e.AssignedCategory)
-                    .HasDatabaseName("IX_ADMINS_ASSIGNED_CATEGORY");
-
-                entity.HasIndex(e => e.CreatedAt)
-                    .HasDatabaseName("IX_ADMINS_CREATED_AT");
-
-                // 复合索引（用于查询优化）
-                entity.HasIndex(e => new { e.Role, e.AssignedCategory })
-                    .HasDatabaseName("IX_ADMINS_ROLE_CATEGORY");
-
-                // 配置与User的一对一关系
-                entity.HasOne(e => e.User)
-                    .WithOne(u => u.Admin)
-                    .HasForeignKey<Admin>(e => e.UserId)
-                    .OnDelete(DeleteBehavior.Cascade)
-                    .HasConstraintName("FK_ADMIN_USER");
-
-                // 配置与Category的多对一关系
-                entity.HasOne(e => e.Category)
-                    .WithMany(c => c.Admins)
-                    .HasForeignKey(e => e.AssignedCategory)
-                    .OnDelete(DeleteBehavior.SetNull)
-                    .HasConstraintName("FK_ADMIN_CATEGORY");
-
-                // 配置与AuditLog的一对多关系
-                entity.HasMany(e => e.AuditLogs)
-                    .WithOne(a => a.Admin)
-                    .HasForeignKey(a => a.AdminId)
-                    .OnDelete(DeleteBehavior.Cascade)
-                    .HasConstraintName("FK_AUDIT_ADMIN");
-            });
-
-            // 配置审计日志表
-            modelBuilder.Entity<AuditLog>(entity =>
-            {
-                entity.ToTable("AUDIT_LOGS", t =>
-                {
-                    t.HasCheckConstraint("CK_AUDIT_LOGS_ACTION_TYPE",
-                        "ACTION_TYPE IN ('封禁用户','修改权限','处理举报')");
-                });
-                entity.HasKey(e => e.LogId);
-
-                // 主键配置 - 自增ID
-                entity.Property(e => e.LogId)
-                    .HasColumnName("LOG_ID")
-                    .HasColumnType("NUMBER")
-                    .ValueGeneratedOnAdd();
-
-                // 管理员ID外键配置
-                entity.Property(e => e.AdminId)
-                    .HasColumnName("ADMIN_ID")
-                    .HasColumnType("NUMBER")
-                    .IsRequired();
-
-                // 操作类型配置
-                entity.Property(e => e.ActionType)
-                    .HasColumnName("ACTION_TYPE")
-                    .HasColumnType("VARCHAR2(20)")
-                    .IsRequired()
-                    .HasMaxLength(20);
-
-                // 目标ID配置 - 可为空
-                entity.Property(e => e.TargetId)
-                    .HasColumnName("TARGET_ID")
-                    .HasColumnType("NUMBER");
-
-                // 操作详情配置 - CLOB类型
-                entity.Property(e => e.LogDetail)
-                    .HasColumnName("LOG_DETAIL")
-                    .HasColumnType("CLOB");
-
-                // 操作时间配置 - 默认当前时间
-                entity.Property(e => e.LogTime)
-                    .HasColumnName("LOG_TIME")
-                    .HasColumnType("TIMESTAMP")
-                    .HasDefaultValueSql("CURRENT_TIMESTAMP");
-
-                // 索引配置
-                entity.HasIndex(e => e.AdminId)
-                    .HasDatabaseName("IX_AUDIT_LOGS_ADMIN_ID");
-
-                entity.HasIndex(e => e.ActionType)
-                    .HasDatabaseName("IX_AUDIT_LOGS_ACTION_TYPE");
-
-                entity.HasIndex(e => e.LogTime)
-                    .HasDatabaseName("IX_AUDIT_LOGS_LOG_TIME");
-
-                entity.HasIndex(e => e.TargetId)
-                    .HasDatabaseName("IX_AUDIT_LOGS_TARGET_ID");
-
-                // 复合索引（用于查询优化）
-                entity.HasIndex(e => new { e.AdminId, e.LogTime })
-                    .HasDatabaseName("IX_AUDIT_LOGS_ADMIN_TIME");
-
-                entity.HasIndex(e => new { e.ActionType, e.LogTime })
-                    .HasDatabaseName("IX_AUDIT_LOGS_ACTION_TIME");
-
-                entity.HasIndex(e => new { e.TargetId, e.ActionType })
-                    .HasDatabaseName("IX_AUDIT_LOGS_TARGET_ACTION");
-
-                // Admin关系已在Admin实体中配置
-            });
-
-            // 配置通知模板表
-            modelBuilder.Entity<NotificationTemplate>(entity =>
-            {
-                entity.ToTable("NOTIFICATION_TEMPLATES", t =>
-                {
-                    t.HasCheckConstraint("CK_NOTIFICATION_TEMPLATES_TYPE",
-                        "TEMPLATE_TYPE IN ('商品相关','交易相关','评价相关','系统通知')");
-                    t.HasCheckConstraint("CK_NOTIFICATION_TEMPLATES_PRIORITY",
-                        "PRIORITY BETWEEN 1 AND 5");
-                    t.HasCheckConstraint("CK_NOTIFICATION_TEMPLATES_IS_ACTIVE",
-                        "IS_ACTIVE IN (0,1)");
-                });
-                entity.HasKey(e => e.TemplateId);
-
-                // 主键配置 - 自增ID
-                entity.Property(e => e.TemplateId)
-                    .HasColumnName("TEMPLATE_ID")
-                    .HasColumnType("NUMBER")
-                    .ValueGeneratedOnAdd();
-
-                // 模板名称配置
-                entity.Property(e => e.TemplateName)
-                    .HasColumnName("TEMPLATE_NAME")
-                    .HasColumnType("VARCHAR2(100)")
-                    .IsRequired()
-                    .HasMaxLength(100);
-
-                // 模板类型配置
-                entity.Property(e => e.TemplateType)
-                    .HasColumnName("TEMPLATE_TYPE")
-                    .HasColumnType("VARCHAR2(20)")
-                    .IsRequired()
-                    .HasMaxLength(20);
-
-                // 模板内容配置 - CLOB类型
-                entity.Property(e => e.TemplateContent)
-                    .HasColumnName("TEMPLATE_CONTENT")
-                    .HasColumnType("CLOB")
-                    .IsRequired();
-
-                // 模板描述配置
-                entity.Property(e => e.Description)
-                    .HasColumnName("DESCRIPTION")
-                    .HasColumnType("VARCHAR2(500)")
-                    .HasMaxLength(500);
-
-                // 优先级配置 - 默认值2
-                entity.Property(e => e.Priority)
-                    .HasColumnName("PRIORITY")
-                    .HasColumnType("NUMBER")
-                    .IsRequired()
-                    .HasDefaultValue(2);
-
-                // 是否启用配置 - 默认值1
-                entity.Property(e => e.IsActive)
-                    .HasColumnName("IS_ACTIVE")
-                    .IsRequired()
-                    .HasDefaultValue(1);
-
-                // 创建时间配置 - 默认当前时间
-                entity.Property(e => e.CreatedAt)
-                    .HasColumnName("CREATED_AT")
-                    .HasColumnType("TIMESTAMP")
-                    .HasDefaultValueSql("CURRENT_TIMESTAMP");
-
-                // 更新时间配置
-                entity.Property(e => e.UpdatedAt)
-                    .HasColumnName("UPDATED_AT")
-                    .HasColumnType("TIMESTAMP");
-
-                // 创建者ID配置
-                entity.Property(e => e.CreatedBy)
-                    .HasColumnName("CREATED_BY")
-                    .HasColumnType("NUMBER");
-
-                // 索引配置
-                entity.HasIndex(e => e.TemplateType)
-                    .HasDatabaseName("IX_NOTIFICATION_TEMPLATES_TYPE");
-
-                entity.HasIndex(e => e.IsActive)
-                    .HasDatabaseName("IX_NOTIFICATION_TEMPLATES_IS_ACTIVE");
-
-                entity.HasIndex(e => e.Priority)
-                    .HasDatabaseName("IX_NOTIFICATION_TEMPLATES_PRIORITY");
-
-                entity.HasIndex(e => e.CreatedBy)
-                    .HasDatabaseName("IX_NOTIFICATION_TEMPLATES_CREATED_BY");
-
-                // 复合索引（用于查询优化）
-                entity.HasIndex(e => new { e.TemplateType, e.IsActive })
-                    .HasDatabaseName("IX_NOTIFICATION_TEMPLATES_TYPE_ACTIVE");
-
-                entity.HasIndex(e => new { e.IsActive, e.Priority })
-                    .HasDatabaseName("IX_NOTIFICATION_TEMPLATES_ACTIVE_PRIORITY");
-
-                // 配置与User的多对一关系（创建者）
-                entity.HasOne(e => e.Creator)
-                    .WithMany()
-                    .HasForeignKey(e => e.CreatedBy)
-                    .OnDelete(DeleteBehavior.SetNull)
-                    .HasConstraintName("FK_TEMPLATE_CREATOR");
-
-                // 配置与Notification的一对多关系
-                entity.HasMany(e => e.Notifications)
-                    .WithOne(n => n.Template)
-                    .HasForeignKey(n => n.TemplateId)
-                    .OnDelete(DeleteBehavior.Restrict)
-                    .HasConstraintName("FK_NOTIFICATION_TEMPLATE");
-            });
-
-            // 配置通知表
-            modelBuilder.Entity<Notification>(entity =>
-            {
-                entity.ToTable("NOTIFICATIONS", t =>
-                {
-                    t.HasCheckConstraint("CK_NOTIFICATIONS_SEND_STATUS",
-                        "SEND_STATUS IN ('待发送','成功','失败')");
-                    t.HasCheckConstraint("CK_NOTIFICATIONS_RETRY_COUNT",
-                        "RETRY_COUNT >= 0");
-                });
-                entity.HasKey(e => e.NotificationId);
-
-                // 主键配置 - 自增ID
-                entity.Property(e => e.NotificationId)
-                    .HasColumnName("NOTIFICATION_ID")
-                    .HasColumnType("NUMBER")
-                    .ValueGeneratedOnAdd();
-
-                // 模板ID外键配置
-                entity.Property(e => e.TemplateId)
-                    .HasColumnName("TEMPLATE_ID")
-                    .HasColumnType("NUMBER")
-                    .IsRequired();
-
-                // 接收者ID外键配置
-                entity.Property(e => e.RecipientId)
-                    .HasColumnName("RECIPIENT_ID")
-                    .HasColumnType("NUMBER")
-                    .IsRequired();
-
-                // 订单ID外键配置 - 可选
-                entity.Property(e => e.OrderId)
-                    .HasColumnName("ORDER_ID")
-                    .HasColumnType("NUMBER");
-
-                // 模板参数配置 - CLOB类型
-                entity.Property(e => e.TemplateParams)
-                    .HasColumnName("TEMPLATE_PARAMS")
-                    .HasColumnType("CLOB");
-
-                // 发送状态配置 - 默认值"待发送"
-                entity.Property(e => e.SendStatus)
-                    .HasColumnName("SEND_STATUS")
-                    .HasColumnType("VARCHAR2(20)")
-                    .IsRequired()
-                    .HasMaxLength(20)
-                    .HasDefaultValue("待发送");
-
-                // 重试次数配置 - 默认值0
-                entity.Property(e => e.RetryCount)
-                    .HasColumnName("RETRY_COUNT")
-                    .HasColumnType("NUMBER")
-                    .IsRequired()
-                    .HasDefaultValue(0);
-
-                // 最后尝试时间配置 - 默认当前时间
-                entity.Property(e => e.LastAttemptTime)
-                    .HasColumnName("LAST_ATTEMPT_TIME")
-                    .HasColumnType("TIMESTAMP")
-                    .HasDefaultValueSql("CURRENT_TIMESTAMP");
-
-                // 创建时间配置 - 默认当前时间
-                entity.Property(e => e.CreatedAt)
-                    .HasColumnName("CREATED_AT")
-                    .HasColumnType("TIMESTAMP")
-                    .HasDefaultValueSql("CURRENT_TIMESTAMP");
-
-                // 发送成功时间配置
-                entity.Property(e => e.SentAt)
-                    .HasColumnName("SENT_AT")
-                    .HasColumnType("TIMESTAMP");
-
-                // 索引配置
-                entity.HasIndex(e => e.TemplateId)
-                    .HasDatabaseName("IX_NOTIFICATIONS_TEMPLATE_ID");
-
-                entity.HasIndex(e => e.RecipientId)
-                    .HasDatabaseName("IX_NOTIFICATIONS_RECIPIENT_ID");
-
-                entity.HasIndex(e => e.OrderId)
-                    .HasDatabaseName("IX_NOTIFICATIONS_ORDER_ID");
-
-                entity.HasIndex(e => e.SendStatus)
-                    .HasDatabaseName("IX_NOTIFICATIONS_SEND_STATUS");
-
-                entity.HasIndex(e => e.CreatedAt)
-                    .HasDatabaseName("IX_NOTIFICATIONS_CREATED_AT");
-
-                entity.HasIndex(e => e.LastAttemptTime)
-                    .HasDatabaseName("IX_NOTIFICATIONS_LAST_ATTEMPT_TIME");
-
-                entity.HasIndex(e => e.RetryCount)
-                    .HasDatabaseName("IX_NOTIFICATIONS_RETRY_COUNT");
-
-                // 复合索引（用于查询优化）
-                entity.HasIndex(e => new { e.RecipientId, e.SendStatus })
-                    .HasDatabaseName("IX_NOTIFICATIONS_RECIPIENT_STATUS");
-
-                entity.HasIndex(e => new { e.SendStatus, e.LastAttemptTime })
-                    .HasDatabaseName("IX_NOTIFICATIONS_STATUS_TIME");
-
-                entity.HasIndex(e => new { e.SendStatus, e.RetryCount })
-                    .HasDatabaseName("IX_NOTIFICATIONS_STATUS_RETRY");
-
-                entity.HasIndex(e => new { e.RecipientId, e.CreatedAt })
-                    .HasDatabaseName("IX_NOTIFICATIONS_RECIPIENT_TIME");
-
-                // 配置与User的多对一关系（接收者）
-                entity.HasOne(e => e.Recipient)
-                    .WithMany(u => u.ReceivedNotifications)
-                    .HasForeignKey(e => e.RecipientId)
-                    .OnDelete(DeleteBehavior.Cascade)
-                    .HasConstraintName("FK_NOTIFICATION_RECIPIENT");
-
-                // 配置与AbstractOrder的多对一关系（可选）
-                entity.HasOne(e => e.AbstractOrder)
-                    .WithMany(a => a.Notifications)
-                    .HasForeignKey(e => e.OrderId)
-                    .OnDelete(DeleteBehavior.SetNull)
-                    .HasConstraintName("FK_NOTIFICATION_ORDER");
-
-                // Template关系已在NotificationTemplate实体中配置
-            });
-
-            // 配置SignalR通知表
-            modelBuilder.Entity<SignalRNotification>(entity =>
-            {
-                entity.ToTable("SIGNALR_NOTIFICATIONS", t =>
-                {
-                    t.HasCheckConstraint("CK_SIGNALR_NOTIFICATIONS_SEND_STATUS",
-                        "SEND_STATUS IN ('待发送','成功','失败')");
-                    t.HasCheckConstraint("CK_SIGNALR_NOTIFICATIONS_RETRY_COUNT",
-                        "RETRY_COUNT >= 0");
-                });
-                entity.HasKey(e => e.SignalRNotificationId);
-
-                // 主键配置 - 自增ID
-                entity.Property(e => e.SignalRNotificationId)
-                    .HasColumnName("SIGNALR_NOTIFICATION_ID")
-                    .HasColumnType("NUMBER")
-                    .ValueGeneratedOnAdd();
-
-                // 通知ID外键配置
-                entity.Property(e => e.NotificationId)
-                    .HasColumnName("NOTIFICATION_ID")
-                    .HasColumnType("NUMBER")
-                    .IsRequired();
-
-                // 连接ID配置
-                entity.Property(e => e.ConnectionId)
-                    .HasColumnName("CONNECTION_ID")
-                    .HasColumnType("VARCHAR2(100)")
-                    .HasMaxLength(100);
-
-                // 用户组配置
-                entity.Property(e => e.GroupName)
-                    .HasColumnName("GROUP_NAME")
-                    .HasColumnType("VARCHAR2(50)")
-                    .HasMaxLength(50);
-
-                // 发送状态配置
-                entity.Property(e => e.SendStatus)
-                    .HasColumnName("SEND_STATUS")
-                    .HasColumnType("VARCHAR2(20)")
-                    .IsRequired()
-                    .HasMaxLength(20)
-                    .HasDefaultValue("待发送");
-
-                // 重试次数配置
-                entity.Property(e => e.RetryCount)
-                    .HasColumnName("RETRY_COUNT")
-                    .HasColumnType("NUMBER")
-                    .IsRequired()
-                    .HasDefaultValue(0);
-
-                // 最后尝试时间配置
-                entity.Property(e => e.LastAttemptTime)
-                    .HasColumnName("LAST_ATTEMPT_TIME")
-                    .HasColumnType("TIMESTAMP")
-                    .HasDefaultValueSql("CURRENT_TIMESTAMP");
-
-                // 创建时间配置
-                entity.Property(e => e.CreatedAt)
-                    .HasColumnName("CREATED_AT")
-                    .HasColumnType("TIMESTAMP")
-                    .HasDefaultValueSql("CURRENT_TIMESTAMP");
-
-                // 发送成功时间配置
-                entity.Property(e => e.SentAt)
-                    .HasColumnName("SENT_AT")
-                    .HasColumnType("TIMESTAMP");
-
-                // 错误信息配置
-                entity.Property(e => e.ErrorMessage)
-                    .HasColumnName("ERROR_MESSAGE")
-                    .HasColumnType("VARCHAR2(500)")
-                    .HasMaxLength(500);
-
-                // 索引配置
-                entity.HasIndex(e => e.NotificationId)
-                    .HasDatabaseName("IX_SIGNALR_NOTIFICATIONS_NOTIFICATION_ID");
-
-                entity.HasIndex(e => e.SendStatus)
-                    .HasDatabaseName("IX_SIGNALR_NOTIFICATIONS_SEND_STATUS");
-
-                entity.HasIndex(e => e.ConnectionId)
-                    .HasDatabaseName("IX_SIGNALR_NOTIFICATIONS_CONNECTION_ID");
-
-                entity.HasIndex(e => e.CreatedAt)
-                    .HasDatabaseName("IX_SIGNALR_NOTIFICATIONS_CREATED_AT");
-
-                // 配置与Notification的多对一关系
-                entity.HasOne(e => e.Notification)
-                    .WithMany(n => n.SignalRNotifications)
-                    .HasForeignKey(e => e.NotificationId)
-                    .OnDelete(DeleteBehavior.Cascade)
-                    .HasConstraintName("FK_SIGNALR_NOTIFICATION_NOTIFICATION");
-            });
-
-            // 配置邮件通知表
-            modelBuilder.Entity<EmailNotification>(entity =>
-            {
-                entity.ToTable("EMAIL_NOTIFICATIONS", t =>
-                {
-                    t.HasCheckConstraint("CK_EMAIL_NOTIFICATIONS_EMAIL_TYPE",
-                        "EMAIL_TYPE IN ('通知','验证码')");
-                    t.HasCheckConstraint("CK_EMAIL_NOTIFICATIONS_SEND_STATUS",
-                        "SEND_STATUS IN ('待发送','成功','失败')");
-                    t.HasCheckConstraint("CK_EMAIL_NOTIFICATIONS_RETRY_COUNT",
-                        "RETRY_COUNT >= 0");
-                });
-                entity.HasKey(e => e.EmailNotificationId);
-
-                // 主键配置 - 自增ID
-                entity.Property(e => e.EmailNotificationId)
-                    .HasColumnName("EMAIL_NOTIFICATION_ID")
-                    .HasColumnType("NUMBER")
-                    .ValueGeneratedOnAdd();
-
-                // 邮件类型配置
-                entity.Property(e => e.EmailType)
-                    .HasColumnName("EMAIL_TYPE")
-                    .HasColumnType("VARCHAR2(20)")
-                    .IsRequired()
-                    .HasMaxLength(20);
-
-                // 通知ID外键配置（可选）
-                entity.Property(e => e.NotificationId)
-                    .HasColumnName("NOTIFICATION_ID")
-                    .HasColumnType("NUMBER");
-
-                // 收件人邮箱配置
-                entity.Property(e => e.RecipientEmail)
-                    .HasColumnName("RECIPIENT_EMAIL")
-                    .HasColumnType("VARCHAR2(100)")
-                    .IsRequired()
-                    .HasMaxLength(100);
-
-                // 邮件主题配置
-                entity.Property(e => e.Subject)
-                    .HasColumnName("SUBJECT")
-                    .HasColumnType("VARCHAR2(200)")
-                    .IsRequired()
-                    .HasMaxLength(200);
-
-                // 邮件内容配置
-                entity.Property(e => e.Content)
-                    .HasColumnName("CONTENT")
-                    .HasColumnType("CLOB")
-                    .IsRequired();
-
-                // 验证码配置
-                entity.Property(e => e.VerificationCode)
-                    .HasColumnName("VERIFICATION_CODE")
-                    .HasColumnType("VARCHAR2(10)")
-                    .HasMaxLength(10);
-
-                // 验证码过期时间配置
-                entity.Property(e => e.CodeExpiresAt)
-                    .HasColumnName("CODE_EXPIRES_AT")
-                    .HasColumnType("TIMESTAMP");
-
-                // 发送状态配置
-                entity.Property(e => e.SendStatus)
-                    .HasColumnName("SEND_STATUS")
-                    .HasColumnType("VARCHAR2(20)")
-                    .IsRequired()
-                    .HasMaxLength(20)
-                    .HasDefaultValue("待发送");
-
-                // 重试次数配置
-                entity.Property(e => e.RetryCount)
-                    .HasColumnName("RETRY_COUNT")
-                    .HasColumnType("NUMBER")
-                    .IsRequired()
-                    .HasDefaultValue(0);
-
-                // 最后尝试时间配置
-                entity.Property(e => e.LastAttemptTime)
-                    .HasColumnName("LAST_ATTEMPT_TIME")
-                    .HasColumnType("TIMESTAMP")
-                    .HasDefaultValueSql("CURRENT_TIMESTAMP");
-
-                // 创建时间配置
-                entity.Property(e => e.CreatedAt)
-                    .HasColumnName("CREATED_AT")
-                    .HasColumnType("TIMESTAMP")
-                    .HasDefaultValueSql("CURRENT_TIMESTAMP");
-
-                // 发送成功时间配置
-                entity.Property(e => e.SentAt)
-                    .HasColumnName("SENT_AT")
-                    .HasColumnType("TIMESTAMP");
-
-                // 错误信息配置
-                entity.Property(e => e.ErrorMessage)
-                    .HasColumnName("ERROR_MESSAGE")
-                    .HasColumnType("VARCHAR2(500)")
-                    .HasMaxLength(500);
-
-                // 索引配置
-                entity.HasIndex(e => e.NotificationId)
-                    .HasDatabaseName("IX_EMAIL_NOTIFICATIONS_NOTIFICATION_ID");
-
-                entity.HasIndex(e => e.EmailType)
-                    .HasDatabaseName("IX_EMAIL_NOTIFICATIONS_EMAIL_TYPE");
-
-                entity.HasIndex(e => e.SendStatus)
-                    .HasDatabaseName("IX_EMAIL_NOTIFICATIONS_SEND_STATUS");
-
-                entity.HasIndex(e => e.RecipientEmail)
-                    .HasDatabaseName("IX_EMAIL_NOTIFICATIONS_RECIPIENT_EMAIL");
-
-                entity.HasIndex(e => e.CreatedAt)
-                    .HasDatabaseName("IX_EMAIL_NOTIFICATIONS_CREATED_AT");
-
-                entity.HasIndex(e => e.VerificationCode)
-                    .HasDatabaseName("IX_EMAIL_NOTIFICATIONS_VERIFICATION_CODE");
-
-                entity.HasIndex(e => e.CodeExpiresAt)
-                    .HasDatabaseName("IX_EMAIL_NOTIFICATIONS_CODE_EXPIRES");
-
-                // 复合索引
-                entity.HasIndex(e => new { e.EmailType, e.SendStatus })
-                    .HasDatabaseName("IX_EMAIL_NOTIFICATIONS_TYPE_STATUS");
-
-                entity.HasIndex(e => new { e.RecipientEmail, e.EmailType })
-                    .HasDatabaseName("IX_EMAIL_NOTIFICATIONS_EMAIL_TYPE");
-
-                // 配置与Notification的多对一关系（可选）
-                entity.HasOne(e => e.Notification)
-                    .WithMany(n => n.EmailNotifications)
-                    .HasForeignKey(e => e.NotificationId)
-                    .OnDelete(DeleteBehavior.SetNull)
-                    .HasConstraintName("FK_EMAIL_NOTIFICATION_NOTIFICATION");
-            });
-
-            // 配置评价表
-            modelBuilder.Entity<Review>(entity =>
-            {
-                entity.ToTable("REVIEWS", t =>
-                {
-                    t.HasCheckConstraint("CK_REVIEWS_RATING",
-                        "RATING IS NULL OR (RATING >= 1 AND RATING <= 5)");
-                    t.HasCheckConstraint("CK_REVIEWS_DESC_ACCURACY",
-                        "DESC_ACCURACY IS NULL OR (DESC_ACCURACY >= 1 AND DESC_ACCURACY <= 5)");
-                    t.HasCheckConstraint("CK_REVIEWS_SERVICE_ATTITUDE",
-                        "SERVICE_ATTITUDE IS NULL OR (SERVICE_ATTITUDE >= 1 AND SERVICE_ATTITUDE <= 5)");
-                    t.HasCheckConstraint("CK_REVIEWS_IS_ANONYMOUS",
-                        "IS_ANONYMOUS IN (0,1)");
-                });
-                entity.HasKey(e => e.ReviewId);
-
-                // 主键配置 - 自增ID
-                entity.Property(e => e.ReviewId)
-                    .HasColumnName("REVIEW_ID")
-                    .HasColumnType("NUMBER")
-                    .ValueGeneratedOnAdd();
-
-                // 订单ID外键配置
-                entity.Property(e => e.OrderId)
-                    .HasColumnName("ORDER_ID")
-                    .HasColumnType("NUMBER")
-                    .IsRequired();
-
-                // 总体评分配置 - 精确数字类型
-                entity.Property(e => e.Rating)
-                    .HasColumnName("RATING")
-                    .HasColumnType("NUMBER(2,1)")
-                    .HasPrecision(2, 1);
-
-                // 描述准确性评分配置
-                entity.Property(e => e.DescAccuracy)
-                    .HasColumnName("DESC_ACCURACY")
-                    .HasColumnType("NUMBER(2,0)");
-
-                // 服务态度评分配置
-                entity.Property(e => e.ServiceAttitude)
-                    .HasColumnName("SERVICE_ATTITUDE")
-                    .HasColumnType("NUMBER(2,0)");
-
-                // 匿名状态配置 - 默认值0
-                entity.Property(e => e.IsAnonymous)
-                    .HasColumnName("IS_ANONYMOUS")
-                    .IsRequired()
-                    .HasDefaultValue(0);
-
-                // 创建时间配置 - 默认当前时间
-                entity.Property(e => e.CreateTime)
-                    .HasColumnName("CREATE_TIME")
-                    .HasColumnType("TIMESTAMP")
-                    .HasDefaultValueSql("CURRENT_TIMESTAMP");
-
-                // 卖家回复配置 - CLOB类型
-                entity.Property(e => e.SellerReply)
-                    .HasColumnName("SELLER_REPLY")
-                    .HasColumnType("CLOB");
-
-                // 评价内容配置 - CLOB类型
-                entity.Property(e => e.Content)
-                    .HasColumnName("CONTENT")
-                    .HasColumnType("CLOB");
-
-                // 索引配置
-                entity.HasIndex(e => e.OrderId)
-                    .HasDatabaseName("IX_REVIEWS_ORDER_ID");
-
-                entity.HasIndex(e => e.Rating)
-                    .HasDatabaseName("IX_REVIEWS_RATING");
-
-                entity.HasIndex(e => e.CreateTime)
-                    .HasDatabaseName("IX_REVIEWS_CREATE_TIME");
-
-                entity.HasIndex(e => e.IsAnonymous)
-                    .HasDatabaseName("IX_REVIEWS_IS_ANONYMOUS");
-
-                // 复合索引（用于查询优化）
-                entity.HasIndex(e => new { e.OrderId, e.CreateTime })
-                    .HasDatabaseName("IX_REVIEWS_ORDER_TIME");
-
-                entity.HasIndex(e => new { e.Rating, e.CreateTime })
-                    .HasDatabaseName("IX_REVIEWS_RATING_TIME");
-
-                entity.HasIndex(e => new { e.IsAnonymous, e.CreateTime })
-                    .HasDatabaseName("IX_REVIEWS_ANONYMOUS_TIME");
-
-                // 配置与AbstractOrder的多对一关系
-                entity.HasOne(e => e.AbstractOrder)
-                    .WithMany(a => a.Reviews)
-                    .HasForeignKey(e => e.OrderId)
-                    .OnDelete(DeleteBehavior.Cascade)
-                    .HasConstraintName("FK_REVIEW_ORDER");
-            });
-
-            // 配置举报表
-            modelBuilder.Entity<Reports>(entity =>
-            {
-                entity.ToTable("REPORTS", t =>
-                {
-                    t.HasCheckConstraint("CK_REPORTS_TYPE",
-                        "TYPE IN ('商品问题','服务问题','欺诈','虚假描述','其他')");
-                    t.HasCheckConstraint("CK_REPORTS_PRIORITY",
-                        "PRIORITY IS NULL OR (PRIORITY >= 1 AND PRIORITY <= 10)");
-                    t.HasCheckConstraint("CK_REPORTS_STATUS",
-                        "STATUS IN ('待处理','处理中','已处理','已关闭')");
-                });
-                entity.HasKey(e => e.ReportId);
-
-                // 主键配置 - 自增ID
-                entity.Property(e => e.ReportId)
-                    .HasColumnName("REPORT_ID")
-                    .HasColumnType("NUMBER")
-                    .ValueGeneratedOnAdd();
-
-                // 订单ID外键配置
-                entity.Property(e => e.OrderId)
-                    .HasColumnName("ORDER_ID")
-                    .HasColumnType("NUMBER")
-                    .IsRequired();
-
-                // 举报人ID外键配置
-                entity.Property(e => e.ReporterId)
-                    .HasColumnName("REPORTER_ID")
-                    .HasColumnType("NUMBER")
-                    .IsRequired();
-
-                // 举报类型配置
-                entity.Property(e => e.Type)
-                    .HasColumnName("TYPE")
-                    .HasColumnType("VARCHAR2(50)")
-                    .IsRequired()
-                    .HasMaxLength(50);
-
-                // 优先级配置
-                entity.Property(e => e.Priority)
-                    .HasColumnName("PRIORITY")
-                    .HasColumnType("NUMBER(2,0)");
-
-                // 举报描述配置 - CLOB类型
-                entity.Property(e => e.Description)
-                    .HasColumnName("DESCRIPTION")
-                    .HasColumnType("CLOB");
-
-                // 处理状态配置 - 默认值"待处理"
-                entity.Property(e => e.Status)
-                    .HasColumnName("STATUS")
-                    .HasColumnType("VARCHAR2(20)")
-                    .IsRequired()
-                    .HasMaxLength(20)
-                    .HasDefaultValue("待处理");
-
-                // 创建时间配置 - 默认当前时间
-                entity.Property(e => e.CreateTime)
-                    .HasColumnName("CREATE_TIME")
-                    .HasColumnType("TIMESTAMP")
-                    .HasDefaultValueSql("CURRENT_TIMESTAMP");
-
-                // 索引配置
-                entity.HasIndex(e => e.OrderId)
-                    .HasDatabaseName("IX_REPORTS_ORDER_ID");
-
-                entity.HasIndex(e => e.ReporterId)
-                    .HasDatabaseName("IX_REPORTS_REPORTER_ID");
-
-                entity.HasIndex(e => e.Type)
-                    .HasDatabaseName("IX_REPORTS_TYPE");
-
-                entity.HasIndex(e => e.Status)
-                    .HasDatabaseName("IX_REPORTS_STATUS");
-
-                entity.HasIndex(e => e.Priority)
-                    .HasDatabaseName("IX_REPORTS_PRIORITY");
-
-                entity.HasIndex(e => e.CreateTime)
-                    .HasDatabaseName("IX_REPORTS_CREATE_TIME");
-
-                // 复合索引（用于查询优化）
-                entity.HasIndex(e => new { e.Status, e.Priority })
-                    .HasDatabaseName("IX_REPORTS_STATUS_PRIORITY");
-
-                entity.HasIndex(e => new { e.ReporterId, e.CreateTime })
-                    .HasDatabaseName("IX_REPORTS_REPORTER_TIME");
-
-                entity.HasIndex(e => new { e.Type, e.Status })
-                    .HasDatabaseName("IX_REPORTS_TYPE_STATUS");
-
-                // 配置与AbstractOrder的多对一关系
-                entity.HasOne(e => e.AbstractOrder)
-                    .WithMany(a => a.Reports)
-                    .HasForeignKey(e => e.OrderId)
-                    .OnDelete(DeleteBehavior.Cascade)
-                    .HasConstraintName("FK_REPORT_ORDER");
-
-                // 配置与User的多对一关系（举报人）
-                entity.HasOne(e => e.Reporter)
-                    .WithMany(u => u.Reports)
-                    .HasForeignKey(e => e.ReporterId)
-                    .OnDelete(DeleteBehavior.Restrict)
-                    .HasConstraintName("FK_REPORT_USER");
-
-                // 配置与ReportEvidence的一对多关系
-                entity.HasMany(e => e.Evidences)
-                    .WithOne(r => r.Report)
-                    .HasForeignKey(r => r.ReportId)
-                    .OnDelete(DeleteBehavior.Cascade)
-                    .HasConstraintName("FK_EVIDENCE_REPORT");
-            });
-
-            // 配置举报证据表
-            modelBuilder.Entity<ReportEvidence>(entity =>
-            {
-                entity.ToTable("REPORT_EVIDENCE", t =>
-                {
-                    t.HasCheckConstraint("CK_REPORT_EVIDENCE_FILE_TYPE",
-                        "FILE_TYPE IN ('图片','视频','文档')");
-                });
-                entity.HasKey(e => e.EvidenceId);
-
-                // 主键配置 - 自增ID
-                entity.Property(e => e.EvidenceId)
-                    .HasColumnName("EVIDENCE_ID")
-                    .HasColumnType("NUMBER")
-                    .ValueGeneratedOnAdd();
-
-                // 举报ID外键配置
-                entity.Property(e => e.ReportId)
-                    .HasColumnName("REPORT_ID")
-                    .HasColumnType("NUMBER")
-                    .IsRequired();
-
-                // 文件类型配置
-                entity.Property(e => e.FileType)
-                    .HasColumnName("FILE_TYPE")
-                    .HasColumnType("VARCHAR2(20)")
-                    .IsRequired()
-                    .HasMaxLength(20);
-
-                // 文件URL配置
-                entity.Property(e => e.FileUrl)
-                    .HasColumnName("FILE_URL")
-                    .HasColumnType("VARCHAR2(200)")
-                    .IsRequired()
-                    .HasMaxLength(200);
-
-                // 上传时间配置 - 默认当前时间
-                entity.Property(e => e.UploadedAt)
-                    .HasColumnName("UPLOADED_AT")
-                    .HasColumnType("TIMESTAMP")
-                    .HasDefaultValueSql("CURRENT_TIMESTAMP");
-
-                // 索引配置
-                entity.HasIndex(e => e.ReportId)
-                    .HasDatabaseName("IX_REPORT_EVIDENCE_REPORT_ID");
-
-                entity.HasIndex(e => e.FileType)
-                    .HasDatabaseName("IX_REPORT_EVIDENCE_FILE_TYPE");
-
-                entity.HasIndex(e => e.UploadedAt)
-                    .HasDatabaseName("IX_REPORT_EVIDENCE_UPLOADED_AT");
-
-                // 复合索引（用于查询优化）
-                entity.HasIndex(e => new { e.ReportId, e.FileType })
-                    .HasDatabaseName("IX_REPORT_EVIDENCE_REPORT_TYPE");
-
-                entity.HasIndex(e => new { e.FileType, e.UploadedAt })
-                    .HasDatabaseName("IX_REPORT_EVIDENCE_TYPE_TIME");
-
-                // Report关系已在Reports实体中配置
-            });
-        }
-    }
-}
-=======
-using CampusTrade.API.Models.Entities;
-using Microsoft.EntityFrameworkCore;
-
-namespace CampusTrade.API.Data
-{
-    public class CampusTradeDbContext : DbContext
-    {
-        public CampusTradeDbContext(DbContextOptions<CampusTradeDbContext> options)
-            : base(options)
-        {
-        }
-
-        public DbSet<Student> Students { get; set; }
-        public DbSet<User> Users { get; set; }
-        public DbSet<RefreshToken> RefreshTokens { get; set; }
-        public DbSet<CreditHistory> CreditHistories { get; set; }
-        public DbSet<LoginLogs> LoginLogs { get; set; }
-        public DbSet<EmailVerification> EmailVerifications { get; set; }
-        public DbSet<Category> Categories { get; set; }
-        public DbSet<Product> Products { get; set; }
-        public DbSet<ProductImage> ProductImages { get; set; }
-        public DbSet<AbstractOrder> AbstractOrders { get; set; }
-        public DbSet<Order> Orders { get; set; }
-        public DbSet<VirtualAccount> VirtualAccounts { get; set; }
-        public DbSet<RechargeRecord> RechargeRecords { get; set; }
-        public DbSet<Negotiation> Negotiations { get; set; }
-        public DbSet<ExchangeRequest> ExchangeRequests { get; set; }
-        public DbSet<Admin> Admins { get; set; }
-        public DbSet<AuditLog> AuditLogs { get; set; }
-        public DbSet<NotificationTemplate> NotificationTemplates { get; set; }
-        public DbSet<Notification> Notifications { get; set; }
-        public DbSet<Review> Reviews { get; set; }
-        public DbSet<Reports> Reports { get; set; }
-        public DbSet<ReportEvidence> ReportEvidences { get; set; }
-
-        protected override void OnModelCreating(ModelBuilder modelBuilder)
-        {
-            base.OnModelCreating(modelBuilder);
-
-            // 配置学生表
-            modelBuilder.Entity<Student>(entity =>
-            {
-                entity.ToTable("STUDENTS");
-                entity.HasKey(e => e.StudentId);
-
-                // 主键配置 - 对应Oracle中的student_id字段
-                entity.Property(e => e.StudentId)
-                    .HasColumnName("STUDENT_ID")
-                    .HasColumnType("VARCHAR2(20)")
-                    .IsRequired()
-                    .HasMaxLength(20);
-
-                // 姓名字段配置 - 必填
-                entity.Property(e => e.Name)
-                    .HasColumnName("NAME")
-                    .HasColumnType("VARCHAR2(50)")
-                    .IsRequired()
-                    .HasMaxLength(50);
-
-                // 院系字段配置 - 可为空
-                entity.Property(e => e.Department)
-                    .HasColumnName("DEPARTMENT")
-                    .HasColumnType("VARCHAR2(50)")
-                    .HasMaxLength(50);
-            });
-
-            // 配置用户表
-            modelBuilder.Entity<User>(entity =>
-            {
-                entity.ToTable("USERS");
-                entity.HasKey(e => e.UserId);
-                entity.HasIndex(e => e.Email).IsUnique();
-                entity.HasIndex(e => e.StudentId).IsUnique();
-
-                entity.Property(e => e.UserId)
-                    .HasColumnName("USER_ID")
-                    .ValueGeneratedOnAdd();
-
-                entity.Property(e => e.Email)
-                    .HasColumnName("EMAIL")
-                    .IsRequired()
-                    .HasMaxLength(100);
-
-                entity.Property(e => e.CreditScore)
-                    .HasColumnName("CREDIT_SCORE")
-                    .HasPrecision(3, 1)
-                    .HasDefaultValue(60.0m);
-
-                entity.Property(e => e.PasswordHash)
-                    .HasColumnName("PASSWORD_HASH")
-                    .IsRequired()
-                    .HasMaxLength(128);
-
-                entity.Property(e => e.StudentId)
-                    .HasColumnName("STUDENT_ID")
-                    .IsRequired()
-                    .HasMaxLength(20);
-
-                entity.Property(e => e.Username)
-                    .HasColumnName("USERNAME")
-                    .HasMaxLength(50);
-
-                entity.Property(e => e.FullName)
-                    .HasColumnName("FULL_NAME")
-                    .HasMaxLength(100);
-
-                entity.Property(e => e.Phone)
-                    .HasColumnName("PHONE")
-                    .HasMaxLength(20);
-
-                entity.Property(e => e.CreatedAt)
-                    .HasColumnName("CREATED_AT")
-                    .HasDefaultValueSql("CURRENT_TIMESTAMP");
-
-                entity.Property(e => e.UpdatedAt)
-                    .HasColumnName("UPDATED_AT")
-                    .HasDefaultValueSql("CURRENT_TIMESTAMP");
-
-                entity.Property(e => e.IsActive)
-                    .HasColumnName("IS_ACTIVE")
-                    .HasDefaultValue(1);
-
-                // JWT Token相关字段配置
-                entity.Property(e => e.LastLoginAt)
-                    .HasColumnName("LAST_LOGIN_AT");
-
-                entity.Property(e => e.LastLoginIp)
-                    .HasColumnName("LAST_LOGIN_IP")
-                    .HasMaxLength(45);
-
-                entity.Property(e => e.LoginCount)
-                    .HasColumnName("LOGIN_COUNT")
-                    .HasDefaultValue(0);
-
-                entity.Property(e => e.IsLocked)
-                    .HasColumnName("IS_LOCKED")
-                    .HasDefaultValue(0);
-
-                entity.Property(e => e.LockoutEnd)
-                    .HasColumnName("LOCKOUT_END");
-
-                entity.Property(e => e.FailedLoginAttempts)
-                    .HasColumnName("FAILED_LOGIN_ATTEMPTS")
-                    .HasDefaultValue(0);
-
-                entity.Property(e => e.TwoFactorEnabled)
-                    .HasColumnName("TWO_FACTOR_ENABLED")
-                    .HasDefaultValue(0);
-
-                entity.Property(e => e.PasswordChangedAt)
-                    .HasColumnName("PASSWORD_CHANGED_AT");
-
-                entity.Property(e => e.SecurityStamp)
-                    .HasColumnName("SECURITY_STAMP")
-                    .IsRequired()
-                    .HasMaxLength(256);
-
-                entity.Property(e => e.EmailVerified)
-                    .HasColumnName("EMAIL_VERIFIED")
-                    .HasDefaultValue(0);
-
-                entity.Property(e => e.EmailVerificationToken)
-                    .HasColumnName("EMAIL_VERIFICATION_TOKEN")
-                    .HasMaxLength(256);
-
-                // 索引配置
-                entity.HasIndex(e => e.LastLoginAt)
-                    .HasDatabaseName("IX_USERS_LAST_LOGIN_AT");
-
-                entity.HasIndex(e => e.IsLocked)
-                    .HasDatabaseName("IX_USERS_IS_LOCKED");
-
-                entity.HasIndex(e => e.SecurityStamp)
-                    .HasDatabaseName("IX_USERS_SECURITY_STAMP");
-
-                // 配置外键关系 - 对应Oracle中的FK_USERS_STUDENT约束
-                entity.HasOne(e => e.Student)
-                    .WithOne(s => s.User)
-                    .HasForeignKey<User>(e => e.StudentId)
-                    .OnDelete(DeleteBehavior.Restrict)
-                    .HasConstraintName("FK_USERS_STUDENT");
-
-                // 配置与RefreshToken的一对多关系
-                entity.HasMany(e => e.RefreshTokens)
-                    .WithOne(r => r.User)
-                    .HasForeignKey(r => r.UserId)
-                    .OnDelete(DeleteBehavior.Cascade);
-
-                // 配置与CreditHistory的一对多关系
-                entity.HasMany(e => e.CreditHistories)
-                    .WithOne(c => c.User)
-                    .HasForeignKey(c => c.UserId)
-                    .OnDelete(DeleteBehavior.Cascade)
-                    .HasConstraintName("FK_CREDIT_USER");
-
-                // 配置与LoginLogs的一对多关系
-                entity.HasMany(e => e.LoginLogs)
-                    .WithOne(l => l.User)
-                    .HasForeignKey(l => l.UserId)
-                    .OnDelete(DeleteBehavior.Cascade)
-                    .HasConstraintName("FK_LOGIN_USER");
-
-                // 配置与EmailVerification的一对多关系
-                entity.HasMany(e => e.EmailVerifications)
-                    .WithOne(e => e.User)
-                    .HasForeignKey(e => e.UserId)
-                    .OnDelete(DeleteBehavior.Cascade)
-                    .HasConstraintName("FK_EMAIL_VERIFICATION_USER");
-
-                // 配置与Product的一对多关系
-                entity.HasMany(e => e.Products)
-                    .WithOne(p => p.User)
-                    .HasForeignKey(p => p.UserId)
-                    .OnDelete(DeleteBehavior.Restrict)
-                    .HasConstraintName("FK_PRODUCT_USER");
-
-                // 配置与Order的一对多关系 - 买家
-                entity.HasMany(e => e.BuyerOrders)
-                    .WithOne(o => o.Buyer)
-                    .HasForeignKey(o => o.BuyerId)
-                    .OnDelete(DeleteBehavior.Restrict)
-                    .HasConstraintName("FK_ORDER_BUYER");
-
-                // 配置与Order的一对多关系 - 卖家
-                entity.HasMany(e => e.SellerOrders)
-                    .WithOne(o => o.Seller)
-                    .HasForeignKey(o => o.SellerId)
-                    .OnDelete(DeleteBehavior.Restrict)
-                    .HasConstraintName("FK_ORDER_SELLER");
-            });
-
-            // 配置RefreshToken表
-            modelBuilder.Entity<RefreshToken>(entity =>
-            {
-                entity.ToTable("REFRESH_TOKENS");
-                entity.HasKey(e => e.Id);
-
-                entity.Property(e => e.Id)
-                    .HasColumnName("ID")
-                    .ValueGeneratedOnAdd();
-
-                entity.Property(e => e.Token)
-                    .HasColumnName("TOKEN")
-                    .IsRequired()
-                    .HasMaxLength(500);
-
-                entity.Property(e => e.UserId)
-                    .HasColumnName("USER_ID")
-                    .IsRequired();
-
-                entity.Property(e => e.ExpiryDate)
-                    .HasColumnName("EXPIRY_DATE")
-                    .IsRequired();
-
-                entity.Property(e => e.IsRevoked)
-                    .HasColumnName("IS_REVOKED")
-                    .HasDefaultValue(0);
-
-                entity.Property(e => e.CreatedAt)
-                    .HasColumnName("CREATED_AT")
-                    .HasDefaultValueSql("CURRENT_TIMESTAMP");
-
-                entity.Property(e => e.RevokedAt)
-                    .HasColumnName("REVOKED_AT");
-
-                entity.Property(e => e.IpAddress)
-                    .HasColumnName("IP_ADDRESS")
-                    .HasMaxLength(45);
-
-                entity.Property(e => e.UserAgent)
-                    .HasColumnName("USER_AGENT")
-                    .HasMaxLength(500);
-
-                entity.Property(e => e.DeviceId)
-                    .HasColumnName("DEVICE_ID")
-                    .HasMaxLength(100);
-
-                entity.Property(e => e.ReplacedByToken)
-                    .HasColumnName("REPLACED_BY_TOKEN")
-                    .HasMaxLength(500);
-
-                entity.Property(e => e.CreatedBy)
-                    .HasColumnName("CREATED_BY");
-
-                entity.Property(e => e.LastUsedAt)
-                    .HasColumnName("LAST_USED_AT");
-
-                entity.Property(e => e.RevokedBy)
-                    .HasColumnName("REVOKED_BY");
-
-                entity.Property(e => e.RevokeReason)
-                    .HasColumnName("REVOKE_REASON")
-                    .HasMaxLength(200);
-
-                // 索引配置
-                entity.HasIndex(e => e.Token)
-                    .IsUnique()
-                    .HasDatabaseName("IX_REFRESH_TOKENS_TOKEN");
-
-                entity.HasIndex(e => e.UserId)
-                    .HasDatabaseName("IX_REFRESH_TOKENS_USER_ID");
-
-                entity.HasIndex(e => e.ExpiryDate)
-                    .HasDatabaseName("IX_REFRESH_TOKENS_EXPIRY_DATE");
-
-                entity.HasIndex(e => e.IsRevoked)
-                    .HasDatabaseName("IX_REFRESH_TOKENS_IS_REVOKED");
-
-                entity.HasIndex(e => e.DeviceId)
-                    .HasDatabaseName("IX_REFRESH_TOKENS_DEVICE_ID");
-
-                // 复合索引（用于查询优化）
-                entity.HasIndex(e => new { e.UserId, e.IsRevoked, e.ExpiryDate })
-                    .HasDatabaseName("IX_REFRESH_TOKENS_USER_STATUS_EXPIRY");
-
-                entity.HasIndex(e => new { e.DeviceId, e.UserId, e.IsRevoked })
-                    .HasDatabaseName("IX_REFRESH_TOKENS_DEVICE_USER_STATUS");
-
-                // 外键关系已在User实体中配置
-            });
-
-            // 配置信用变更记录表
-            modelBuilder.Entity<CreditHistory>(entity =>
-            {
-                entity.ToTable("CREDIT_HISTORY", t =>
-                {
-                    t.HasCheckConstraint("CK_CREDIT_HISTORY_CHANGE_TYPE",
-                        "CHANGE_TYPE IN ('交易完成', '举报处罚', '好评奖励')");
-                    t.HasCheckConstraint("CK_CREDIT_HISTORY_SCORE_RANGE",
-                        "NEW_SCORE >= 0.0 AND NEW_SCORE <= 100.0");
-                });
-                entity.HasKey(e => e.LogId);
-
-                // 主键配置 - 自增ID
-                entity.Property(e => e.LogId)
-                    .HasColumnName("LOG_ID")
-                    .HasColumnType("NUMBER")
-                    .ValueGeneratedOnAdd();
-
-                // 用户ID外键配置
-                entity.Property(e => e.UserId)
-                    .HasColumnName("USER_ID")
-                    .HasColumnType("NUMBER")
-                    .IsRequired();
-
-                // 变更类型配置 - 带检查约束
-                entity.Property(e => e.ChangeType)
-                    .HasColumnName("CHANGE_TYPE")
-                    .HasColumnType("VARCHAR2(20)")
-                    .IsRequired()
-                    .HasMaxLength(20);
-
-                // 新信用分数配置 - 精确的数字类型
-                entity.Property(e => e.NewScore)
-                    .HasColumnName("NEW_SCORE")
-                    .HasColumnType("NUMBER(3,1)")
-                    .HasPrecision(3, 1)
-                    .IsRequired();
-
-                // 创建时间配置 - 默认当前时间
-                entity.Property(e => e.CreatedAt)
-                    .HasColumnName("CREATED_AT")
-                    .HasColumnType("TIMESTAMP")
-                    .HasDefaultValueSql("CURRENT_TIMESTAMP");
-
-                // 索引配置
-                entity.HasIndex(e => e.UserId)
-                    .HasDatabaseName("IX_CREDIT_HISTORY_USER_ID");
-
-                entity.HasIndex(e => e.CreatedAt)
-                    .HasDatabaseName("IX_CREDIT_HISTORY_CREATED_AT");
-
-                entity.HasIndex(e => e.ChangeType)
-                    .HasDatabaseName("IX_CREDIT_HISTORY_CHANGE_TYPE");
-
-                // 复合索引（用于查询优化）
-                entity.HasIndex(e => new { e.UserId, e.CreatedAt })
-                    .HasDatabaseName("IX_CREDIT_HISTORY_USER_TIME");
-
-                // 外键关系配置已在User实体中设置
-            });
-
-            // 配置登录日志表
-            modelBuilder.Entity<LoginLogs>(entity =>
-            {
-                entity.ToTable("LOGIN_LOGS", t =>
-                {
-                    t.HasCheckConstraint("CK_LOGIN_LOGS_RISK_LEVEL",
-                        "RISK_LEVEL IN (0,1,2)");
-                    t.HasCheckConstraint("CK_LOGIN_LOGS_DEVICE_TYPE",
-                        "DEVICE_TYPE IN ('Mobile','PC','Tablet')");
-                });
-                entity.HasKey(e => e.LogId);
-
-                // 主键配置 - 自增ID
-                entity.Property(e => e.LogId)
-                    .HasColumnName("LOG_ID")
-                    .HasColumnType("NUMBER")
-                    .ValueGeneratedOnAdd();
-
-                // 用户ID外键配置
-                entity.Property(e => e.UserId)
-                    .HasColumnName("USER_ID")
-                    .HasColumnType("NUMBER")
-                    .IsRequired();
-
-                // IP地址配置 - 可为空
-                entity.Property(e => e.IpAddress)
-                    .HasColumnName("IP_ADDRESS")
-                    .HasColumnType("VARCHAR2(45)")
-                    .HasMaxLength(45);
-
-                // 登录时间配置 - 默认当前时间
-                entity.Property(e => e.LogTime)
-                    .HasColumnName("LOG_TIME")
-                    .HasColumnType("TIMESTAMP")
-                    .HasDefaultValueSql("CURRENT_TIMESTAMP");
-
-                // 设备类型配置 - 必填，检查约束限制值
-                entity.Property(e => e.DeviceType)
-                    .HasColumnName("DEVICE_TYPE")
-                    .HasColumnType("VARCHAR2(20)")
-                    .IsRequired()
-                    .HasMaxLength(20);
-
-                // 风险等级配置 - 可为空，检查约束限制范围
-                entity.Property(e => e.RiskLevel)
-                    .HasColumnName("RISK_LEVEL")
-                    .HasColumnType("NUMBER");
-
-                // 索引配置
-                entity.HasIndex(e => e.UserId)
-                    .HasDatabaseName("IX_LOGIN_LOGS_USER_ID");
-
-                entity.HasIndex(e => e.LogTime)
-                    .HasDatabaseName("IX_LOGIN_LOGS_LOG_TIME");
-
-                entity.HasIndex(e => e.DeviceType)
-                    .HasDatabaseName("IX_LOGIN_LOGS_DEVICE_TYPE");
-
-                entity.HasIndex(e => e.RiskLevel)
-                    .HasDatabaseName("IX_LOGIN_LOGS_RISK_LEVEL");
-
-                // 外键关系配置已在User实体中设置
-            });
-
-            // 配置邮箱验证表
-            modelBuilder.Entity<EmailVerification>(entity =>
-            {
-                entity.ToTable("EMAIL_VERIFICATION", t =>
-                {
-                    t.HasCheckConstraint("CK_EMAIL_VERIFICATION_IS_USED",
-                        "IS_USED IN (0,1)");
-                });
-                entity.HasKey(e => e.VerificationId);
-
-                // 主键配置 - 自增ID
-                entity.Property(e => e.VerificationId)
-                    .HasColumnName("VERIFICATION_ID")
-                    .HasColumnType("NUMBER")
-                    .ValueGeneratedOnAdd();
-
-                // 用户ID外键配置
-                entity.Property(e => e.UserId)
-                    .HasColumnName("USER_ID")
-                    .HasColumnType("NUMBER")
-                    .IsRequired();
-
-                // 邮箱地址配置
-                entity.Property(e => e.Email)
-                    .HasColumnName("EMAIL")
-                    .HasColumnType("VARCHAR2(100)")
-                    .IsRequired()
-                    .HasMaxLength(100);
-
-                // 6位数字验证码配置 - 可为空
-                entity.Property(e => e.VerificationCode)
-                    .HasColumnName("VERIFICATION_CODE")
-                    .HasColumnType("VARCHAR2(6)")
-                    .HasMaxLength(6);
-
-                // 64位验证令牌配置 - 可为空
-                entity.Property(e => e.Token)
-                    .HasColumnName("TOKEN")
-                    .HasColumnType("VARCHAR2(64)")
-                    .HasMaxLength(64);
-
-                // 过期时间配置 - 可为空
-                entity.Property(e => e.ExpireTime)
-                    .HasColumnName("EXPIRE_TIME")
-                    .HasColumnType("TIMESTAMP");
-
-                // 使用状态配置 - 默认值0
-                entity.Property(e => e.IsUsed)
-                    .HasColumnName("IS_USED")
-                    .HasDefaultValue(0);
-
-                // 创建时间配置 - 默认当前时间
-                entity.Property(e => e.CreatedAt)
-                    .HasColumnName("CREATED_AT")
-                    .HasColumnType("TIMESTAMP")
-                    .HasDefaultValueSql("CURRENT_TIMESTAMP");
-
-                // 索引配置
-                entity.HasIndex(e => e.UserId)
-                    .HasDatabaseName("IX_EMAIL_VERIFICATION_USER_ID");
-
-                entity.HasIndex(e => e.Email)
-                    .HasDatabaseName("IX_EMAIL_VERIFICATION_EMAIL");
-
-                entity.HasIndex(e => e.CreatedAt)
-                    .HasDatabaseName("IX_EMAIL_VERIFICATION_CREATED_AT");
-
-                entity.HasIndex(e => e.IsUsed)
-                    .HasDatabaseName("IX_EMAIL_VERIFICATION_IS_USED");
-
-                // 复合索引（用于查询优化）
-                entity.HasIndex(e => new { e.UserId, e.IsUsed })
-                    .HasDatabaseName("IX_EMAIL_VERIFICATION_USER_USED");
-
-                entity.HasIndex(e => new { e.Email, e.IsUsed })
-                    .HasDatabaseName("IX_EMAIL_VERIFICATION_EMAIL_USED");
-
-                // 外键关系配置已在User实体中设置
-            });
-
-            // 配置分类表
-            modelBuilder.Entity<Category>(entity =>
-            {
-                entity.ToTable("CATEGORIES");
-                entity.HasKey(e => e.CategoryId);
-
-                // 主键配置 - 自增ID
-                entity.Property(e => e.CategoryId)
-                    .HasColumnName("CATEGORY_ID")
-                    .HasColumnType("NUMBER")
-                    .ValueGeneratedOnAdd();
-
-                // 父分类ID配置 - 可为空
-                entity.Property(e => e.ParentId)
-                    .HasColumnName("PARENT_ID")
-                    .HasColumnType("NUMBER");
-
-                // 分类名称配置
-                entity.Property(e => e.Name)
-                    .HasColumnName("NAME")
-                    .HasColumnType("VARCHAR2(50)")
-                    .IsRequired()
-                    .HasMaxLength(50);
-
-                // 配置自引用关系 - 父子分类
-                entity.HasOne(e => e.Parent)
-                    .WithMany(e => e.Children)
-                    .HasForeignKey(e => e.ParentId)
-                    .OnDelete(DeleteBehavior.Restrict)
-                    .HasConstraintName("FK_CATEGORY_PARENT");
-
-                // 配置与Product的一对多关系
-                entity.HasMany(e => e.Products)
-                    .WithOne(p => p.Category)
-                    .HasForeignKey(p => p.CategoryId)
-                    .OnDelete(DeleteBehavior.Restrict)
-                    .HasConstraintName("FK_PRODUCT_CATEGORY");
-
-                // 索引配置
-                entity.HasIndex(e => e.ParentId)
-                    .HasDatabaseName("IX_CATEGORIES_PARENT_ID");
-
-                entity.HasIndex(e => e.Name)
-                    .HasDatabaseName("IX_CATEGORIES_NAME");
-
-                // 复合索引（同级分类名称唯一性检查优化）
-                entity.HasIndex(e => new { e.ParentId, e.Name })
-                    .HasDatabaseName("IX_CATEGORIES_PARENT_NAME");
-            });
-
-            // 配置商品表
-            modelBuilder.Entity<Product>(entity =>
-            {
-                entity.ToTable("PRODUCTS", t =>
-                {
-                    t.HasCheckConstraint("CK_PRODUCTS_STATUS",
-                        "STATUS IN ('在售','已下架','交易中')");
-                });
-                entity.HasKey(e => e.ProductId);
-
-                // 主键配置 - 由序列和触发器生成
-                entity.Property(e => e.ProductId)
-                    .HasColumnName("PRODUCT_ID")
-                    .HasColumnType("NUMBER")
-                    .ValueGeneratedOnAdd();
-
-                // 用户ID外键配置
-                entity.Property(e => e.UserId)
-                    .HasColumnName("USER_ID")
-                    .HasColumnType("NUMBER")
-                    .IsRequired();
-
-                // 分类ID外键配置
-                entity.Property(e => e.CategoryId)
-                    .HasColumnName("CATEGORY_ID")
-                    .HasColumnType("NUMBER")
-                    .IsRequired();
-
-                // 商品标题配置
-                entity.Property(e => e.Title)
-                    .HasColumnName("TITLE")
-                    .HasColumnType("VARCHAR2(100)")
-                    .IsRequired()
-                    .HasMaxLength(100);
-
-                // 商品描述配置 - CLOB类型
-                entity.Property(e => e.Description)
-                    .HasColumnName("DESCRIPTION")
-                    .HasColumnType("CLOB");
-
-                // 基础价格配置 - 精确的数字类型
-                entity.Property(e => e.BasePrice)
-                    .HasColumnName("BASE_PRICE")
-                    .HasColumnType("NUMBER(10,2)")
-                    .HasPrecision(10, 2)
-                    .IsRequired();
-
-                // 发布时间配置 - 默认当前时间
-                entity.Property(e => e.PublishTime)
-                    .HasColumnName("PUBLISH_TIME")
-                    .HasColumnType("TIMESTAMP")
-                    .HasDefaultValueSql("CURRENT_TIMESTAMP");
-
-                // 浏览次数配置 - 默认值0
-                entity.Property(e => e.ViewCount)
-                    .HasColumnName("VIEW_COUNT")
-                    .HasColumnType("NUMBER")
-                    .HasDefaultValue(0);
-
-                // 自动下架时间配置 - 可为空
-                entity.Property(e => e.AutoRemoveTime)
-                    .HasColumnName("AUTO_REMOVE_TIME")
-                    .HasColumnType("TIMESTAMP");
-
-                // 商品状态配置 - 默认值"在售"
-                entity.Property(e => e.Status)
-                    .HasColumnName("STATUS")
-                    .HasColumnType("VARCHAR2(20)")
-                    .IsRequired()
-                    .HasMaxLength(20)
-                    .HasDefaultValue("在售");
-
-                // 索引配置
-                entity.HasIndex(e => e.UserId)
-                    .HasDatabaseName("IX_PRODUCTS_USER_ID");
-
-                entity.HasIndex(e => e.CategoryId)
-                    .HasDatabaseName("IX_PRODUCTS_CATEGORY_ID");
-
-                entity.HasIndex(e => e.Status)
-                    .HasDatabaseName("IX_PRODUCTS_STATUS");
-
-                entity.HasIndex(e => e.PublishTime)
-                    .HasDatabaseName("IX_PRODUCTS_PUBLISH_TIME");
-
-                entity.HasIndex(e => e.BasePrice)
-                    .HasDatabaseName("IX_PRODUCTS_BASE_PRICE");
-
-                // 复合索引（用于查询优化）
-                entity.HasIndex(e => new { e.Status, e.PublishTime })
-                    .HasDatabaseName("IX_PRODUCTS_STATUS_TIME");
-
-                entity.HasIndex(e => new { e.CategoryId, e.Status })
-                    .HasDatabaseName("IX_PRODUCTS_CATEGORY_STATUS");
-
-                // 配置与ProductImage的一对多关系
-                entity.HasMany(e => e.ProductImages)
-                    .WithOne(i => i.Product)
-                    .HasForeignKey(i => i.ProductId)
-                    .OnDelete(DeleteBehavior.Cascade)
-                    .HasConstraintName("FK_IMAGE_PRODUCT");
-
-                // User关系已在User实体中配置
-            });
-
-            // 配置商品图片表
-            modelBuilder.Entity<ProductImage>(entity =>
-            {
-                entity.ToTable("PRODUCT_IMAGES");
-                entity.HasKey(e => e.ImageId);
-
-                // 主键配置 - 自增ID
-                entity.Property(e => e.ImageId)
-                    .HasColumnName("IMAGE_ID")
-                    .HasColumnType("NUMBER")
-                    .ValueGeneratedOnAdd();
-
-                // 商品ID外键配置
-                entity.Property(e => e.ProductId)
-                    .HasColumnName("PRODUCT_ID")
-                    .HasColumnType("NUMBER")
-                    .IsRequired();
-
-                // 图片URL配置
-                entity.Property(e => e.ImageUrl)
-                    .HasColumnName("IMAGE_URL")
-                    .HasColumnType("VARCHAR2(200)")
-                    .IsRequired()
-                    .HasMaxLength(200);
-
-                // 索引配置
-                entity.HasIndex(e => e.ProductId)
-                    .HasDatabaseName("IX_PRODUCT_IMAGES_PRODUCT_ID");
-
-                // Product关系已在Product实体中配置
-            });
-
-            // 配置抽象订单表
-            modelBuilder.Entity<AbstractOrder>(entity =>
-            {
-                entity.ToTable("ABSTRACT_ORDERS", t =>
-                {
-                    t.HasCheckConstraint("CK_ABSTRACT_ORDERS_ORDER_TYPE",
-                        "ORDER_TYPE IN ('normal','exchange')");
-                });
-                entity.HasKey(e => e.AbstractOrderId);
-
-                // 主键配置 - 由ORDER_SEQ序列生成
-                entity.Property(e => e.AbstractOrderId)
-                    .HasColumnName("ABSTRACT_ORDER_ID")
-                    .HasColumnType("NUMBER")
-                    .ValueGeneratedOnAdd();
-
-                // 订单类型配置
-                entity.Property(e => e.OrderType)
-                    .HasColumnName("ORDER_TYPE")
-                    .HasColumnType("VARCHAR2(20)")
-                    .IsRequired()
-                    .HasMaxLength(20);
-
-                // 配置与Order的一对一关系
-                entity.HasOne(e => e.Order)
-                    .WithOne(o => o.AbstractOrder)
-                    .HasForeignKey<Order>(o => o.OrderId)
-                    .OnDelete(DeleteBehavior.Cascade)
-                    .HasConstraintName("FK_ORDER_ABSTRACT");
-
-                // 索引配置
-                entity.HasIndex(e => e.OrderType)
-                    .HasDatabaseName("IX_ABSTRACT_ORDERS_ORDER_TYPE");
-            });
-
-            // 配置订单表
-            modelBuilder.Entity<Order>(entity =>
-            {
-                entity.ToTable("ORDERS", t =>
-                {
-                    t.HasCheckConstraint("CK_ORDERS_STATUS",
-                        "STATUS IN ('待付款','已付款','已发货','已送达','已完成','已取消')");
-                });
-                entity.HasKey(e => e.OrderId);
-
-                // 主键配置 - 外键引用AbstractOrder
-                entity.Property(e => e.OrderId)
-                    .HasColumnName("ORDER_ID")
-                    .HasColumnType("NUMBER");
-
-                // 买家ID配置
-                entity.Property(e => e.BuyerId)
-                    .HasColumnName("BUYER_ID")
-                    .HasColumnType("NUMBER")
-                    .IsRequired();
-
-                // 卖家ID配置
-                entity.Property(e => e.SellerId)
-                    .HasColumnName("SELLER_ID")
-                    .HasColumnType("NUMBER")
-                    .IsRequired();
-
-                // 商品ID配置
-                entity.Property(e => e.ProductId)
-                    .HasColumnName("PRODUCT_ID")
-                    .HasColumnType("NUMBER")
-                    .IsRequired();
-
-                // 订单总金额配置 - 可为空
-                entity.Property(e => e.TotalAmount)
-                    .HasColumnName("TOTAL_AMOUNT")
-                    .HasColumnType("NUMBER(10,2)")
-                    .HasPrecision(10, 2);
-
-                // 订单状态配置 - 默认值"待付款"
-                entity.Property(e => e.Status)
-                    .HasColumnName("STATUS")
-                    .HasColumnType("VARCHAR2(20)")
-                    .IsRequired()
-                    .HasMaxLength(20)
-                    .HasDefaultValue("待付款");
-
-                // 创建时间配置 - 默认当前时间
-                entity.Property(e => e.CreateTime)
-                    .HasColumnName("CREATE_TIME")
-                    .HasColumnType("TIMESTAMP")
-                    .HasDefaultValueSql("CURRENT_TIMESTAMP");
-
-                // 过期时间配置 - 触发器设置
-                entity.Property(e => e.ExpireTime)
-                    .HasColumnName("EXPIRE_TIME")
-                    .HasColumnType("TIMESTAMP");
-
-                // 最终价格配置 - 可为空
-                entity.Property(e => e.FinalPrice)
-                    .HasColumnName("FINAL_PRICE")
-                    .HasColumnType("NUMBER(10,2)")
-                    .HasPrecision(10, 2);
-
-                // 配置与Product的多对一关系
-                entity.HasOne(e => e.Product)
-                    .WithMany()
-                    .HasForeignKey(e => e.ProductId)
-                    .OnDelete(DeleteBehavior.Restrict)
-                    .HasConstraintName("FK_ORDER_PRODUCT");
-
-                // 索引配置
-                entity.HasIndex(e => e.BuyerId)
-                    .HasDatabaseName("IX_ORDERS_BUYER_ID");
-
-                entity.HasIndex(e => e.SellerId)
-                    .HasDatabaseName("IX_ORDERS_SELLER_ID");
-
-                entity.HasIndex(e => e.ProductId)
-                    .HasDatabaseName("IX_ORDERS_PRODUCT_ID");
-
-                entity.HasIndex(e => e.Status)
-                    .HasDatabaseName("IX_ORDERS_STATUS");
-
-                entity.HasIndex(e => e.CreateTime)
-                    .HasDatabaseName("IX_ORDERS_CREATE_TIME");
-
-                entity.HasIndex(e => e.ExpireTime)
-                    .HasDatabaseName("IX_ORDERS_EXPIRE_TIME");
-
-                // 复合索引（用于查询优化）
-                entity.HasIndex(e => new { e.BuyerId, e.Status })
-                    .HasDatabaseName("IX_ORDERS_BUYER_STATUS");
-
-                entity.HasIndex(e => new { e.SellerId, e.Status })
-                    .HasDatabaseName("IX_ORDERS_SELLER_STATUS");
-
-                entity.HasIndex(e => new { e.Status, e.CreateTime })
-                    .HasDatabaseName("IX_ORDERS_STATUS_TIME");
-
-                // User关系已在User实体中配置
-                // AbstractOrder关系已在AbstractOrder实体中配置
-            });
-
-            // 配置虚拟账户表
-            modelBuilder.Entity<VirtualAccount>(entity =>
-            {
-                entity.ToTable("VIRTUAL_ACCOUNTS");
-                entity.HasKey(e => e.AccountId);
-
-                // 主键配置 - 自增ID
-                entity.Property(e => e.AccountId)
-                    .HasColumnName("ACCOUNT_ID")
-                    .HasColumnType("NUMBER")
-                    .ValueGeneratedOnAdd();
-
-                // 用户ID外键配置 - 唯一约束
-                entity.Property(e => e.UserId)
-                    .HasColumnName("USER_ID")
-                    .HasColumnType("NUMBER")
-                    .IsRequired();
-
-                // 余额配置 - 精确的数字类型
-                entity.Property(e => e.Balance)
-                    .HasColumnName("BALANCE")
-                    .HasColumnType("NUMBER(10,2)")
-                    .HasPrecision(10, 2)
-                    .IsRequired()
-                    .HasDefaultValue(0.00m);
-
-                // 创建时间配置 - 默认当前时间
-                entity.Property(e => e.CreatedAt)
-                    .HasColumnName("CREATED_AT")
-                    .HasColumnType("TIMESTAMP")
-                    .HasDefaultValueSql("CURRENT_TIMESTAMP");
-
-                // 唯一约束
-                entity.HasIndex(e => e.UserId)
-                    .IsUnique()
-                    .HasDatabaseName("IX_VIRTUAL_ACCOUNTS_USER_ID");
-
-                entity.HasIndex(e => e.CreatedAt)
-                    .HasDatabaseName("IX_VIRTUAL_ACCOUNTS_CREATED_AT");
-
-                // 配置与User的一对一关系
-                entity.HasOne(e => e.User)
-                    .WithOne(u => u.VirtualAccount)
-                    .HasForeignKey<VirtualAccount>(e => e.UserId)
-                    .OnDelete(DeleteBehavior.Cascade)
-                    .HasConstraintName("FK_ACCOUNT_USER");
-
-                // 配置与RechargeRecord的一对多关系
-                entity.HasMany(e => e.RechargeRecords)
-                    .WithOne(r => r.VirtualAccount)
-                    .HasForeignKey(r => r.UserId)
-                    .HasPrincipalKey(e => e.UserId)
-                    .OnDelete(DeleteBehavior.Cascade);
-            });
-
-            // 配置充值记录表
-            modelBuilder.Entity<RechargeRecord>(entity =>
-            {
-                entity.ToTable("RECHARGE_RECORDS", t =>
-                {
-                    t.HasCheckConstraint("CK_RECHARGE_RECORDS_STATUS",
-                        "STATUS IN ('处理中','成功','失败')");
-                    t.HasCheckConstraint("CK_RECHARGE_RECORDS_AMOUNT",
-                        "AMOUNT > 0");
-                });
-                entity.HasKey(e => e.RechargeId);
-
-                // 主键配置 - 自增ID
-                entity.Property(e => e.RechargeId)
-                    .HasColumnName("RECHARGE_ID")
-                    .HasColumnType("NUMBER")
-                    .ValueGeneratedOnAdd();
-
-                // 用户ID外键配置
-                entity.Property(e => e.UserId)
-                    .HasColumnName("USER_ID")
-                    .HasColumnType("NUMBER")
-                    .IsRequired();
-
-                // 充值金额配置 - 精确的数字类型
-                entity.Property(e => e.Amount)
-                    .HasColumnName("AMOUNT")
-                    .HasColumnType("NUMBER(10,2)")
-                    .HasPrecision(10, 2)
-                    .IsRequired();
-
-                // 状态配置 - 默认值"处理中"
-                entity.Property(e => e.Status)
-                    .HasColumnName("STATUS")
-                    .HasColumnType("VARCHAR2(20)")
-                    .IsRequired()
-                    .HasMaxLength(20)
-                    .HasDefaultValue("处理中");
-
-                // 创建时间配置 - 默认当前时间
-                entity.Property(e => e.CreateTime)
-                    .HasColumnName("CREATE_TIME")
-                    .HasColumnType("TIMESTAMP")
-                    .HasDefaultValueSql("CURRENT_TIMESTAMP");
-
-                // 完成时间配置 - 可为空
-                entity.Property(e => e.CompleteTime)
-                    .HasColumnName("COMPLETE_TIME")
-                    .HasColumnType("TIMESTAMP");
-
-                // 索引配置
-                entity.HasIndex(e => e.UserId)
-                    .HasDatabaseName("IX_RECHARGE_RECORDS_USER_ID");
-
-                entity.HasIndex(e => e.Status)
-                    .HasDatabaseName("IX_RECHARGE_RECORDS_STATUS");
-
-                entity.HasIndex(e => e.CreateTime)
-                    .HasDatabaseName("IX_RECHARGE_RECORDS_CREATE_TIME");
-
-                entity.HasIndex(e => e.Amount)
-                    .HasDatabaseName("IX_RECHARGE_RECORDS_AMOUNT");
-
-                // 复合索引（用于查询优化）
-                entity.HasIndex(e => new { e.UserId, e.Status })
-                    .HasDatabaseName("IX_RECHARGE_RECORDS_USER_STATUS");
-
-                entity.HasIndex(e => new { e.Status, e.CreateTime })
-                    .HasDatabaseName("IX_RECHARGE_RECORDS_STATUS_TIME");
-
-                // 配置与User的多对一关系
-                entity.HasOne(e => e.User)
-                    .WithMany(u => u.RechargeRecords)
-                    .HasForeignKey(e => e.UserId)
-                    .OnDelete(DeleteBehavior.Cascade)
-                    .HasConstraintName("FK_RECHARGE_USER");
-
-                // VirtualAccount关系已在VirtualAccount实体中配置
-            });
-
-            // 配置议价表
-            modelBuilder.Entity<Negotiation>(entity =>
-            {
-                entity.ToTable("NEGOTIATIONS", t =>
-                {
-                    t.HasCheckConstraint("CK_NEGOTIATIONS_STATUS",
-                        "STATUS IN ('等待回应','接受','拒绝','反报价')");
-                    t.HasCheckConstraint("CK_NEGOTIATIONS_PROPOSED_PRICE",
-                        "PROPOSED_PRICE > 0");
-                });
-                entity.HasKey(e => e.NegotiationId);
-
-                // 主键配置 - 自增ID
-                entity.Property(e => e.NegotiationId)
-                    .HasColumnName("NEGOTIATION_ID")
-                    .HasColumnType("NUMBER")
-                    .ValueGeneratedOnAdd();
-
-                // 订单ID外键配置
-                entity.Property(e => e.OrderId)
-                    .HasColumnName("ORDER_ID")
-                    .HasColumnType("NUMBER")
-                    .IsRequired();
-
-                // 提议价格配置 - 精确的数字类型
-                entity.Property(e => e.ProposedPrice)
-                    .HasColumnName("PROPOSED_PRICE")
-                    .HasColumnType("NUMBER(10,2)")
-                    .HasPrecision(10, 2)
-                    .IsRequired();
-
-                // 状态配置 - 默认值"等待回应"
-                entity.Property(e => e.Status)
-                    .HasColumnName("STATUS")
-                    .HasColumnType("VARCHAR2(20)")
-                    .IsRequired()
-                    .HasMaxLength(20)
-                    .HasDefaultValue("等待回应");
-
-                // 创建时间配置 - 默认当前时间
-                entity.Property(e => e.CreatedAt)
-                    .HasColumnName("CREATED_AT")
-                    .HasColumnType("TIMESTAMP")
-                    .HasDefaultValueSql("CURRENT_TIMESTAMP");
-
-                // 索引配置
-                entity.HasIndex(e => e.OrderId)
-                    .HasDatabaseName("IX_NEGOTIATIONS_ORDER_ID");
-
-                entity.HasIndex(e => e.Status)
-                    .HasDatabaseName("IX_NEGOTIATIONS_STATUS");
-
-                entity.HasIndex(e => e.CreatedAt)
-                    .HasDatabaseName("IX_NEGOTIATIONS_CREATED_AT");
-
-                entity.HasIndex(e => e.ProposedPrice)
-                    .HasDatabaseName("IX_NEGOTIATIONS_PROPOSED_PRICE");
-
-                // 复合索引（用于查询优化）
-                entity.HasIndex(e => new { e.OrderId, e.Status })
-                    .HasDatabaseName("IX_NEGOTIATIONS_ORDER_STATUS");
-
-                entity.HasIndex(e => new { e.Status, e.CreatedAt })
-                    .HasDatabaseName("IX_NEGOTIATIONS_STATUS_TIME");
-
-                // 配置与Order的多对一关系
-                entity.HasOne(e => e.Order)
-                    .WithMany(o => o.Negotiations)
-                    .HasForeignKey(e => e.OrderId)
-                    .OnDelete(DeleteBehavior.Cascade)
-                    .HasConstraintName("FK_NEGOTIATION_ORDER");
-            });
-
-            // 配置换物请求表
-            modelBuilder.Entity<ExchangeRequest>(entity =>
-            {
-                entity.ToTable("EXCHANGE_REQUESTS", t =>
-                {
-                    t.HasCheckConstraint("CK_EXCHANGE_REQUESTS_STATUS",
-                        "STATUS IN ('等待回应','接受','拒绝','反报价')");
-                });
-                entity.HasKey(e => e.ExchangeId);
-
-                // 主键配置 - 外键引用AbstractOrder
-                entity.Property(e => e.ExchangeId)
-                    .HasColumnName("EXCHANGE_ID")
-                    .HasColumnType("NUMBER");
-
-                // 提供商品ID配置
-                entity.Property(e => e.OfferProductId)
-                    .HasColumnName("OFFER_PRODUCT_ID")
-                    .HasColumnType("NUMBER")
-                    .IsRequired();
-
-                // 请求商品ID配置
-                entity.Property(e => e.RequestProductId)
-                    .HasColumnName("REQUEST_PRODUCT_ID")
-                    .HasColumnType("NUMBER")
-                    .IsRequired();
-
-                // 交换条件配置 - CLOB类型
-                entity.Property(e => e.Terms)
-                    .HasColumnName("TERMS")
-                    .HasColumnType("CLOB");
-
-                // 状态配置 - 默认值"等待回应"
-                entity.Property(e => e.Status)
-                    .HasColumnName("STATUS")
-                    .HasColumnType("VARCHAR2(20)")
-                    .IsRequired()
-                    .HasMaxLength(20)
-                    .HasDefaultValue("等待回应");
-
-                // 创建时间配置 - 默认当前时间
-                entity.Property(e => e.CreatedAt)
-                    .HasColumnName("CREATED_AT")
-                    .HasColumnType("TIMESTAMP")
-                    .HasDefaultValueSql("CURRENT_TIMESTAMP");
-
-                // 配置与AbstractOrder的一对一关系
-                entity.HasOne(e => e.AbstractOrder)
-                    .WithOne(a => a.ExchangeRequest)
-                    .HasForeignKey<ExchangeRequest>(e => e.ExchangeId)
-                    .OnDelete(DeleteBehavior.Cascade)
-                    .HasConstraintName("FK_EXCHANGE_ABSTRACT");
-
-                // 配置与Product的多对一关系 - 提供商品
-                entity.HasOne(e => e.OfferProduct)
-                    .WithMany(p => p.OfferExchangeRequests)
-                    .HasForeignKey(e => e.OfferProductId)
-                    .OnDelete(DeleteBehavior.Restrict)
-                    .HasConstraintName("FK_EXCHANGE_OFFER");
-
-                // 配置与Product的多对一关系 - 请求商品
-                entity.HasOne(e => e.RequestProduct)
-                    .WithMany(p => p.RequestExchangeRequests)
-                    .HasForeignKey(e => e.RequestProductId)
-                    .OnDelete(DeleteBehavior.Restrict)
-                    .HasConstraintName("FK_EXCHANGE_REQUEST");
-
-                // 索引配置
-                entity.HasIndex(e => e.OfferProductId)
-                    .HasDatabaseName("IX_EXCHANGE_REQUESTS_OFFER_PRODUCT_ID");
-
-                entity.HasIndex(e => e.RequestProductId)
-                    .HasDatabaseName("IX_EXCHANGE_REQUESTS_REQUEST_PRODUCT_ID");
-
-                entity.HasIndex(e => e.Status)
-                    .HasDatabaseName("IX_EXCHANGE_REQUESTS_STATUS");
-
-                entity.HasIndex(e => e.CreatedAt)
-                    .HasDatabaseName("IX_EXCHANGE_REQUESTS_CREATED_AT");
-
-                // 复合索引（用于查询优化）
-                entity.HasIndex(e => new { e.OfferProductId, e.Status })
-                    .HasDatabaseName("IX_EXCHANGE_REQUESTS_OFFER_STATUS");
-
-                entity.HasIndex(e => new { e.RequestProductId, e.Status })
-                    .HasDatabaseName("IX_EXCHANGE_REQUESTS_REQUEST_STATUS");
-
-                entity.HasIndex(e => new { e.Status, e.CreatedAt })
-                    .HasDatabaseName("IX_EXCHANGE_REQUESTS_STATUS_TIME");
-            });
-
-            // 配置管理员表
-            modelBuilder.Entity<Admin>(entity =>
-            {
-                entity.ToTable("ADMINS", t =>
-                {
-                    t.HasCheckConstraint("CK_ADMINS_ROLE",
-                        "ROLE IN ('super','category_admin','report_admin')");
-                    t.HasCheckConstraint("CK_ADMINS_CATEGORY_ASSIGNMENT",
-                        "(ROLE = 'category_admin' AND ASSIGNED_CATEGORY IS NOT NULL) OR " +
-                        "(ROLE != 'category_admin' AND ASSIGNED_CATEGORY IS NULL)");
-                });
-                entity.HasKey(e => e.AdminId);
-
-                // 主键配置 - 自增ID
-                entity.Property(e => e.AdminId)
-                    .HasColumnName("ADMIN_ID")
-                    .HasColumnType("NUMBER")
-                    .ValueGeneratedOnAdd();
-
-                // 用户ID外键配置 - 唯一约束
-                entity.Property(e => e.UserId)
-                    .HasColumnName("USER_ID")
-                    .HasColumnType("NUMBER")
-                    .IsRequired();
-
-                // 角色配置
-                entity.Property(e => e.Role)
-                    .HasColumnName("ROLE")
-                    .HasColumnType("VARCHAR2(20)")
-                    .IsRequired()
-                    .HasMaxLength(20);
-
-                // 分配分类配置 - 可为空
-                entity.Property(e => e.AssignedCategory)
-                    .HasColumnName("ASSIGNED_CATEGORY")
-                    .HasColumnType("NUMBER");
-
-                // 创建时间配置 - 默认当前时间
-                entity.Property(e => e.CreatedAt)
-                    .HasColumnName("CREATED_AT")
-                    .HasColumnType("TIMESTAMP")
-                    .HasDefaultValueSql("CURRENT_TIMESTAMP");
-
-                // 唯一约束
-                entity.HasIndex(e => e.UserId)
-                    .IsUnique()
-                    .HasDatabaseName("IX_ADMINS_USER_ID");
-
-                // 索引配置
-                entity.HasIndex(e => e.Role)
-                    .HasDatabaseName("IX_ADMINS_ROLE");
-
-                entity.HasIndex(e => e.AssignedCategory)
-                    .HasDatabaseName("IX_ADMINS_ASSIGNED_CATEGORY");
-
-                entity.HasIndex(e => e.CreatedAt)
-                    .HasDatabaseName("IX_ADMINS_CREATED_AT");
-
-                // 复合索引（用于查询优化）
-                entity.HasIndex(e => new { e.Role, e.AssignedCategory })
-                    .HasDatabaseName("IX_ADMINS_ROLE_CATEGORY");
-
-                // 配置与User的一对一关系
-                entity.HasOne(e => e.User)
-                    .WithOne(u => u.Admin)
-                    .HasForeignKey<Admin>(e => e.UserId)
-                    .OnDelete(DeleteBehavior.Cascade)
-                    .HasConstraintName("FK_ADMIN_USER");
-
-                // 配置与Category的多对一关系
-                entity.HasOne(e => e.Category)
-                    .WithMany(c => c.Admins)
-                    .HasForeignKey(e => e.AssignedCategory)
-                    .OnDelete(DeleteBehavior.SetNull)
-                    .HasConstraintName("FK_ADMIN_CATEGORY");
-
-                // 配置与AuditLog的一对多关系
-                entity.HasMany(e => e.AuditLogs)
-                    .WithOne(a => a.Admin)
-                    .HasForeignKey(a => a.AdminId)
-                    .OnDelete(DeleteBehavior.Cascade)
-                    .HasConstraintName("FK_AUDIT_ADMIN");
-            });
-
-            // 配置审计日志表
-            modelBuilder.Entity<AuditLog>(entity =>
-            {
-                entity.ToTable("AUDIT_LOGS", t =>
-                {
-                    t.HasCheckConstraint("CK_AUDIT_LOGS_ACTION_TYPE",
-                        "ACTION_TYPE IN ('封禁用户','修改权限','处理举报')");
-                });
-                entity.HasKey(e => e.LogId);
-
-                // 主键配置 - 自增ID
-                entity.Property(e => e.LogId)
-                    .HasColumnName("LOG_ID")
-                    .HasColumnType("NUMBER")
-                    .ValueGeneratedOnAdd();
-
-                // 管理员ID外键配置
-                entity.Property(e => e.AdminId)
-                    .HasColumnName("ADMIN_ID")
-                    .HasColumnType("NUMBER")
-                    .IsRequired();
-
-                // 操作类型配置
-                entity.Property(e => e.ActionType)
-                    .HasColumnName("ACTION_TYPE")
-                    .HasColumnType("VARCHAR2(20)")
-                    .IsRequired()
-                    .HasMaxLength(20);
-
-                // 目标ID配置 - 可为空
-                entity.Property(e => e.TargetId)
-                    .HasColumnName("TARGET_ID")
-                    .HasColumnType("NUMBER");
-
-                // 操作详情配置 - CLOB类型
-                entity.Property(e => e.LogDetail)
-                    .HasColumnName("LOG_DETAIL")
-                    .HasColumnType("CLOB");
-
-                // 操作时间配置 - 默认当前时间
-                entity.Property(e => e.LogTime)
-                    .HasColumnName("LOG_TIME")
-                    .HasColumnType("TIMESTAMP")
-                    .HasDefaultValueSql("CURRENT_TIMESTAMP");
-
-                // 索引配置
-                entity.HasIndex(e => e.AdminId)
-                    .HasDatabaseName("IX_AUDIT_LOGS_ADMIN_ID");
-
-                entity.HasIndex(e => e.ActionType)
-                    .HasDatabaseName("IX_AUDIT_LOGS_ACTION_TYPE");
-
-                entity.HasIndex(e => e.LogTime)
-                    .HasDatabaseName("IX_AUDIT_LOGS_LOG_TIME");
-
-                entity.HasIndex(e => e.TargetId)
-                    .HasDatabaseName("IX_AUDIT_LOGS_TARGET_ID");
-
-                // 复合索引（用于查询优化）
-                entity.HasIndex(e => new { e.AdminId, e.LogTime })
-                    .HasDatabaseName("IX_AUDIT_LOGS_ADMIN_TIME");
-
-                entity.HasIndex(e => new { e.ActionType, e.LogTime })
-                    .HasDatabaseName("IX_AUDIT_LOGS_ACTION_TIME");
-
-                entity.HasIndex(e => new { e.TargetId, e.ActionType })
-                    .HasDatabaseName("IX_AUDIT_LOGS_TARGET_ACTION");
-
-                // Admin关系已在Admin实体中配置
-            });
-
-            // 配置通知模板表
-            modelBuilder.Entity<NotificationTemplate>(entity =>
-            {
-                entity.ToTable("NOTIFICATION_TEMPLATES", t =>
-                {
-                    t.HasCheckConstraint("CK_NOTIFICATION_TEMPLATES_TYPE",
-                        "TEMPLATE_TYPE IN ('商品相关','交易相关','评价相关','系统通知')");
-                    t.HasCheckConstraint("CK_NOTIFICATION_TEMPLATES_PRIORITY",
-                        "PRIORITY BETWEEN 1 AND 5");
-                    t.HasCheckConstraint("CK_NOTIFICATION_TEMPLATES_IS_ACTIVE",
-                        "IS_ACTIVE IN (0,1)");
-                });
-                entity.HasKey(e => e.TemplateId);
-
-                // 主键配置 - 自增ID
-                entity.Property(e => e.TemplateId)
-                    .HasColumnName("TEMPLATE_ID")
-                    .HasColumnType("NUMBER")
-                    .ValueGeneratedOnAdd();
-
-                // 模板名称配置
-                entity.Property(e => e.TemplateName)
-                    .HasColumnName("TEMPLATE_NAME")
-                    .HasColumnType("VARCHAR2(100)")
-                    .IsRequired()
-                    .HasMaxLength(100);
-
-                // 模板类型配置
-                entity.Property(e => e.TemplateType)
-                    .HasColumnName("TEMPLATE_TYPE")
-                    .HasColumnType("VARCHAR2(20)")
-                    .IsRequired()
-                    .HasMaxLength(20);
-
-                // 模板内容配置 - CLOB类型
-                entity.Property(e => e.TemplateContent)
-                    .HasColumnName("TEMPLATE_CONTENT")
-                    .HasColumnType("CLOB")
-                    .IsRequired();
-
-                // 模板描述配置
-                entity.Property(e => e.Description)
-                    .HasColumnName("DESCRIPTION")
-                    .HasColumnType("VARCHAR2(500)")
-                    .HasMaxLength(500);
-
-                // 优先级配置 - 默认值2
-                entity.Property(e => e.Priority)
-                    .HasColumnName("PRIORITY")
-                    .HasColumnType("NUMBER")
-                    .IsRequired()
-                    .HasDefaultValue(2);
-
-                // 是否启用配置 - 默认值1
-                entity.Property(e => e.IsActive)
-                    .HasColumnName("IS_ACTIVE")
-                    .IsRequired()
-                    .HasDefaultValue(1);
-
-                // 创建时间配置 - 默认当前时间
-                entity.Property(e => e.CreatedAt)
-                    .HasColumnName("CREATED_AT")
-                    .HasColumnType("TIMESTAMP")
-                    .HasDefaultValueSql("CURRENT_TIMESTAMP");
-
-                // 更新时间配置
-                entity.Property(e => e.UpdatedAt)
-                    .HasColumnName("UPDATED_AT")
-                    .HasColumnType("TIMESTAMP");
-
-                // 创建者ID配置
-                entity.Property(e => e.CreatedBy)
-                    .HasColumnName("CREATED_BY")
-                    .HasColumnType("NUMBER");
-
-                // 索引配置
-                entity.HasIndex(e => e.TemplateType)
-                    .HasDatabaseName("IX_NOTIFICATION_TEMPLATES_TYPE");
-
-                entity.HasIndex(e => e.IsActive)
-                    .HasDatabaseName("IX_NOTIFICATION_TEMPLATES_IS_ACTIVE");
-
-                entity.HasIndex(e => e.Priority)
-                    .HasDatabaseName("IX_NOTIFICATION_TEMPLATES_PRIORITY");
-
-                entity.HasIndex(e => e.CreatedBy)
-                    .HasDatabaseName("IX_NOTIFICATION_TEMPLATES_CREATED_BY");
-
-                // 复合索引（用于查询优化）
-                entity.HasIndex(e => new { e.TemplateType, e.IsActive })
-                    .HasDatabaseName("IX_NOTIFICATION_TEMPLATES_TYPE_ACTIVE");
-
-                entity.HasIndex(e => new { e.IsActive, e.Priority })
-                    .HasDatabaseName("IX_NOTIFICATION_TEMPLATES_ACTIVE_PRIORITY");
-
-                // 配置与User的多对一关系（创建者）
-                entity.HasOne(e => e.Creator)
-                    .WithMany()
-                    .HasForeignKey(e => e.CreatedBy)
-                    .OnDelete(DeleteBehavior.SetNull)
-                    .HasConstraintName("FK_TEMPLATE_CREATOR");
-
-                // 配置与Notification的一对多关系
-                entity.HasMany(e => e.Notifications)
-                    .WithOne(n => n.Template)
-                    .HasForeignKey(n => n.TemplateId)
-                    .OnDelete(DeleteBehavior.Restrict)
-                    .HasConstraintName("FK_NOTIFICATION_TEMPLATE");
-            });
-
-            // 配置通知表
-            modelBuilder.Entity<Notification>(entity =>
-            {
-                entity.ToTable("NOTIFICATIONS", t =>
-                {
-                    t.HasCheckConstraint("CK_NOTIFICATIONS_SEND_STATUS",
-                        "SEND_STATUS IN ('待发送','成功','失败')");
-                    t.HasCheckConstraint("CK_NOTIFICATIONS_RETRY_COUNT",
-                        "RETRY_COUNT >= 0");
-                });
-                entity.HasKey(e => e.NotificationId);
-
-                // 主键配置 - 自增ID
-                entity.Property(e => e.NotificationId)
-                    .HasColumnName("NOTIFICATION_ID")
-                    .HasColumnType("NUMBER")
-                    .ValueGeneratedOnAdd();
-
-                // 模板ID外键配置
-                entity.Property(e => e.TemplateId)
-                    .HasColumnName("TEMPLATE_ID")
-                    .HasColumnType("NUMBER")
-                    .IsRequired();
-
-                // 接收者ID外键配置
-                entity.Property(e => e.RecipientId)
-                    .HasColumnName("RECIPIENT_ID")
-                    .HasColumnType("NUMBER")
-                    .IsRequired();
-
-                // 订单ID外键配置 - 可选
-                entity.Property(e => e.OrderId)
-                    .HasColumnName("ORDER_ID")
-                    .HasColumnType("NUMBER");
-
-                // 模板参数配置 - CLOB类型
-                entity.Property(e => e.TemplateParams)
-                    .HasColumnName("TEMPLATE_PARAMS")
-                    .HasColumnType("CLOB");
-
-                // 发送状态配置 - 默认值"待发送"
-                entity.Property(e => e.SendStatus)
-                    .HasColumnName("SEND_STATUS")
-                    .HasColumnType("VARCHAR2(20)")
-                    .IsRequired()
-                    .HasMaxLength(20)
-                    .HasDefaultValue("待发送");
-
-                // 重试次数配置 - 默认值0
-                entity.Property(e => e.RetryCount)
-                    .HasColumnName("RETRY_COUNT")
-                    .HasColumnType("NUMBER")
-                    .IsRequired()
-                    .HasDefaultValue(0);
-
-                // 最后尝试时间配置 - 默认当前时间
-                entity.Property(e => e.LastAttemptTime)
-                    .HasColumnName("LAST_ATTEMPT_TIME")
-                    .HasColumnType("TIMESTAMP")
-                    .HasDefaultValueSql("CURRENT_TIMESTAMP");
-
-                // 创建时间配置 - 默认当前时间
-                entity.Property(e => e.CreatedAt)
-                    .HasColumnName("CREATED_AT")
-                    .HasColumnType("TIMESTAMP")
-                    .HasDefaultValueSql("CURRENT_TIMESTAMP");
-
-                // 发送成功时间配置
-                entity.Property(e => e.SentAt)
-                    .HasColumnName("SENT_AT")
-                    .HasColumnType("TIMESTAMP");
-
-                // 索引配置
-                entity.HasIndex(e => e.TemplateId)
-                    .HasDatabaseName("IX_NOTIFICATIONS_TEMPLATE_ID");
-
-                entity.HasIndex(e => e.RecipientId)
-                    .HasDatabaseName("IX_NOTIFICATIONS_RECIPIENT_ID");
-
-                entity.HasIndex(e => e.OrderId)
-                    .HasDatabaseName("IX_NOTIFICATIONS_ORDER_ID");
-
-                entity.HasIndex(e => e.SendStatus)
-                    .HasDatabaseName("IX_NOTIFICATIONS_SEND_STATUS");
-
-                entity.HasIndex(e => e.CreatedAt)
-                    .HasDatabaseName("IX_NOTIFICATIONS_CREATED_AT");
-
-                entity.HasIndex(e => e.LastAttemptTime)
-                    .HasDatabaseName("IX_NOTIFICATIONS_LAST_ATTEMPT_TIME");
-
-                entity.HasIndex(e => e.RetryCount)
-                    .HasDatabaseName("IX_NOTIFICATIONS_RETRY_COUNT");
-
-                // 复合索引（用于查询优化）
-                entity.HasIndex(e => new { e.RecipientId, e.SendStatus })
-                    .HasDatabaseName("IX_NOTIFICATIONS_RECIPIENT_STATUS");
-
-                entity.HasIndex(e => new { e.SendStatus, e.LastAttemptTime })
-                    .HasDatabaseName("IX_NOTIFICATIONS_STATUS_TIME");
-
-                entity.HasIndex(e => new { e.SendStatus, e.RetryCount })
-                    .HasDatabaseName("IX_NOTIFICATIONS_STATUS_RETRY");
-
-                entity.HasIndex(e => new { e.RecipientId, e.CreatedAt })
-                    .HasDatabaseName("IX_NOTIFICATIONS_RECIPIENT_TIME");
-
-                // 配置与User的多对一关系（接收者）
-                entity.HasOne(e => e.Recipient)
-                    .WithMany(u => u.ReceivedNotifications)
-                    .HasForeignKey(e => e.RecipientId)
-                    .OnDelete(DeleteBehavior.Cascade)
-                    .HasConstraintName("FK_NOTIFICATION_RECIPIENT");
-
-                // 配置与AbstractOrder的多对一关系（可选）
-                entity.HasOne(e => e.AbstractOrder)
-                    .WithMany(a => a.Notifications)
-                    .HasForeignKey(e => e.OrderId)
-                    .OnDelete(DeleteBehavior.SetNull)
-                    .HasConstraintName("FK_NOTIFICATION_ORDER");
-
-                // Template关系已在NotificationTemplate实体中配置
-            });
-
-            // 配置评价表
-            modelBuilder.Entity<Review>(entity =>
-            {
-                entity.ToTable("REVIEWS", t =>
-                {
-                    t.HasCheckConstraint("CK_REVIEWS_RATING",
-                        "RATING IS NULL OR (RATING >= 1 AND RATING <= 5)");
-                    t.HasCheckConstraint("CK_REVIEWS_DESC_ACCURACY",
-                        "DESC_ACCURACY IS NULL OR (DESC_ACCURACY >= 1 AND DESC_ACCURACY <= 5)");
-                    t.HasCheckConstraint("CK_REVIEWS_SERVICE_ATTITUDE",
-                        "SERVICE_ATTITUDE IS NULL OR (SERVICE_ATTITUDE >= 1 AND SERVICE_ATTITUDE <= 5)");
-                    t.HasCheckConstraint("CK_REVIEWS_IS_ANONYMOUS",
-                        "IS_ANONYMOUS IN (0,1)");
-                });
-                entity.HasKey(e => e.ReviewId);
-
-                // 主键配置 - 自增ID
-                entity.Property(e => e.ReviewId)
-                    .HasColumnName("REVIEW_ID")
-                    .HasColumnType("NUMBER")
-                    .ValueGeneratedOnAdd();
-
-                // 订单ID外键配置
-                entity.Property(e => e.OrderId)
-                    .HasColumnName("ORDER_ID")
-                    .HasColumnType("NUMBER")
-                    .IsRequired();
-
-                // 总体评分配置 - 精确数字类型
-                entity.Property(e => e.Rating)
-                    .HasColumnName("RATING")
-                    .HasColumnType("NUMBER(2,1)")
-                    .HasPrecision(2, 1);
-
-                // 描述准确性评分配置
-                entity.Property(e => e.DescAccuracy)
-                    .HasColumnName("DESC_ACCURACY")
-                    .HasColumnType("NUMBER(2,0)");
-
-                // 服务态度评分配置
-                entity.Property(e => e.ServiceAttitude)
-                    .HasColumnName("SERVICE_ATTITUDE")
-                    .HasColumnType("NUMBER(2,0)");
-
-                // 匿名状态配置 - 默认值0
-                entity.Property(e => e.IsAnonymous)
-                    .HasColumnName("IS_ANONYMOUS")
-                    .IsRequired()
-                    .HasDefaultValue(0);
-
-                // 创建时间配置 - 默认当前时间
-                entity.Property(e => e.CreateTime)
-                    .HasColumnName("CREATE_TIME")
-                    .HasColumnType("TIMESTAMP")
-                    .HasDefaultValueSql("CURRENT_TIMESTAMP");
-
-                // 卖家回复配置 - CLOB类型
-                entity.Property(e => e.SellerReply)
-                    .HasColumnName("SELLER_REPLY")
-                    .HasColumnType("CLOB");
-
-                // 评价内容配置 - CLOB类型
-                entity.Property(e => e.Content)
-                    .HasColumnName("CONTENT")
-                    .HasColumnType("CLOB");
-
-                // 索引配置
-                entity.HasIndex(e => e.OrderId)
-                    .HasDatabaseName("IX_REVIEWS_ORDER_ID");
-
-                entity.HasIndex(e => e.Rating)
-                    .HasDatabaseName("IX_REVIEWS_RATING");
-
-                entity.HasIndex(e => e.CreateTime)
-                    .HasDatabaseName("IX_REVIEWS_CREATE_TIME");
-
-                entity.HasIndex(e => e.IsAnonymous)
-                    .HasDatabaseName("IX_REVIEWS_IS_ANONYMOUS");
-
-                // 复合索引（用于查询优化）
-                entity.HasIndex(e => new { e.OrderId, e.CreateTime })
-                    .HasDatabaseName("IX_REVIEWS_ORDER_TIME");
-
-                entity.HasIndex(e => new { e.Rating, e.CreateTime })
-                    .HasDatabaseName("IX_REVIEWS_RATING_TIME");
-
-                entity.HasIndex(e => new { e.IsAnonymous, e.CreateTime })
-                    .HasDatabaseName("IX_REVIEWS_ANONYMOUS_TIME");
-
-                // 配置与AbstractOrder的多对一关系
-                entity.HasOne(e => e.AbstractOrder)
-                    .WithMany(a => a.Reviews)
-                    .HasForeignKey(e => e.OrderId)
-                    .OnDelete(DeleteBehavior.Cascade)
-                    .HasConstraintName("FK_REVIEW_ORDER");
-            });
-
-            // 配置举报表
-            modelBuilder.Entity<Reports>(entity =>
-            {
-                entity.ToTable("REPORTS", t =>
-                {
-                    t.HasCheckConstraint("CK_REPORTS_TYPE",
-                        "TYPE IN ('商品问题','服务问题','欺诈','虚假描述','其他')");
-                    t.HasCheckConstraint("CK_REPORTS_PRIORITY",
-                        "PRIORITY IS NULL OR (PRIORITY >= 1 AND PRIORITY <= 10)");
-                    t.HasCheckConstraint("CK_REPORTS_STATUS",
-                        "STATUS IN ('待处理','处理中','已处理','已关闭')");
-                });
-                entity.HasKey(e => e.ReportId);
-
-                // 主键配置 - 自增ID
-                entity.Property(e => e.ReportId)
-                    .HasColumnName("REPORT_ID")
-                    .HasColumnType("NUMBER")
-                    .ValueGeneratedOnAdd();
-
-                // 订单ID外键配置
-                entity.Property(e => e.OrderId)
-                    .HasColumnName("ORDER_ID")
-                    .HasColumnType("NUMBER")
-                    .IsRequired();
-
-                // 举报人ID外键配置
-                entity.Property(e => e.ReporterId)
-                    .HasColumnName("REPORTER_ID")
-                    .HasColumnType("NUMBER")
-                    .IsRequired();
-
-                // 举报类型配置
-                entity.Property(e => e.Type)
-                    .HasColumnName("TYPE")
-                    .HasColumnType("VARCHAR2(50)")
-                    .IsRequired()
-                    .HasMaxLength(50);
-
-                // 优先级配置
-                entity.Property(e => e.Priority)
-                    .HasColumnName("PRIORITY")
-                    .HasColumnType("NUMBER(2,0)");
-
-                // 举报描述配置 - CLOB类型
-                entity.Property(e => e.Description)
-                    .HasColumnName("DESCRIPTION")
-                    .HasColumnType("CLOB");
-
-                // 处理状态配置 - 默认值"待处理"
-                entity.Property(e => e.Status)
-                    .HasColumnName("STATUS")
-                    .HasColumnType("VARCHAR2(20)")
-                    .IsRequired()
-                    .HasMaxLength(20)
-                    .HasDefaultValue("待处理");
-
-                // 创建时间配置 - 默认当前时间
-                entity.Property(e => e.CreateTime)
-                    .HasColumnName("CREATE_TIME")
-                    .HasColumnType("TIMESTAMP")
-                    .HasDefaultValueSql("CURRENT_TIMESTAMP");
-
-                // 索引配置
-                entity.HasIndex(e => e.OrderId)
-                    .HasDatabaseName("IX_REPORTS_ORDER_ID");
-
-                entity.HasIndex(e => e.ReporterId)
-                    .HasDatabaseName("IX_REPORTS_REPORTER_ID");
-
-                entity.HasIndex(e => e.Type)
-                    .HasDatabaseName("IX_REPORTS_TYPE");
-
-                entity.HasIndex(e => e.Status)
-                    .HasDatabaseName("IX_REPORTS_STATUS");
-
-                entity.HasIndex(e => e.Priority)
-                    .HasDatabaseName("IX_REPORTS_PRIORITY");
-
-                entity.HasIndex(e => e.CreateTime)
-                    .HasDatabaseName("IX_REPORTS_CREATE_TIME");
-
-                // 复合索引（用于查询优化）
-                entity.HasIndex(e => new { e.Status, e.Priority })
-                    .HasDatabaseName("IX_REPORTS_STATUS_PRIORITY");
-
-                entity.HasIndex(e => new { e.ReporterId, e.CreateTime })
-                    .HasDatabaseName("IX_REPORTS_REPORTER_TIME");
-
-                entity.HasIndex(e => new { e.Type, e.Status })
-                    .HasDatabaseName("IX_REPORTS_TYPE_STATUS");
-
-                // 配置与AbstractOrder的多对一关系
-                entity.HasOne(e => e.AbstractOrder)
-                    .WithMany(a => a.Reports)
-                    .HasForeignKey(e => e.OrderId)
-                    .OnDelete(DeleteBehavior.Cascade)
-                    .HasConstraintName("FK_REPORT_ORDER");
-
-                // 配置与User的多对一关系（举报人）
-                entity.HasOne(e => e.Reporter)
-                    .WithMany(u => u.Reports)
-                    .HasForeignKey(e => e.ReporterId)
-                    .OnDelete(DeleteBehavior.Restrict)
-                    .HasConstraintName("FK_REPORT_USER");
-
-                // 配置与ReportEvidence的一对多关系
-                entity.HasMany(e => e.Evidences)
-                    .WithOne(r => r.Report)
-                    .HasForeignKey(r => r.ReportId)
-                    .OnDelete(DeleteBehavior.Cascade)
-                    .HasConstraintName("FK_EVIDENCE_REPORT");
-            });
-
-            // 配置举报证据表
-            modelBuilder.Entity<ReportEvidence>(entity =>
-            {
-                entity.ToTable("REPORT_EVIDENCE", t =>
-                {
-                    t.HasCheckConstraint("CK_REPORT_EVIDENCE_FILE_TYPE",
-                        "FILE_TYPE IN ('图片','视频','文档')");
-                });
-                entity.HasKey(e => e.EvidenceId);
-
-                // 主键配置 - 自增ID
-                entity.Property(e => e.EvidenceId)
-                    .HasColumnName("EVIDENCE_ID")
-                    .HasColumnType("NUMBER")
-                    .ValueGeneratedOnAdd();
-
-                // 举报ID外键配置
-                entity.Property(e => e.ReportId)
-                    .HasColumnName("REPORT_ID")
-                    .HasColumnType("NUMBER")
-                    .IsRequired();
-
-                // 文件类型配置
-                entity.Property(e => e.FileType)
-                    .HasColumnName("FILE_TYPE")
-                    .HasColumnType("VARCHAR2(20)")
-                    .IsRequired()
-                    .HasMaxLength(20);
-
-                // 文件URL配置
-                entity.Property(e => e.FileUrl)
-                    .HasColumnName("FILE_URL")
-                    .HasColumnType("VARCHAR2(200)")
-                    .IsRequired()
-                    .HasMaxLength(200);
-
-                // 上传时间配置 - 默认当前时间
-                entity.Property(e => e.UploadedAt)
-                    .HasColumnName("UPLOADED_AT")
-                    .HasColumnType("TIMESTAMP")
-                    .HasDefaultValueSql("CURRENT_TIMESTAMP");
-
-                // 索引配置
-                entity.HasIndex(e => e.ReportId)
-                    .HasDatabaseName("IX_REPORT_EVIDENCE_REPORT_ID");
-
-                entity.HasIndex(e => e.FileType)
-                    .HasDatabaseName("IX_REPORT_EVIDENCE_FILE_TYPE");
-
-                entity.HasIndex(e => e.UploadedAt)
-                    .HasDatabaseName("IX_REPORT_EVIDENCE_UPLOADED_AT");
-
-                // 复合索引（用于查询优化）
-                entity.HasIndex(e => new { e.ReportId, e.FileType })
-                    .HasDatabaseName("IX_REPORT_EVIDENCE_REPORT_TYPE");
-
-                entity.HasIndex(e => new { e.FileType, e.UploadedAt })
-                    .HasDatabaseName("IX_REPORT_EVIDENCE_TYPE_TIME");
-
-                // Report关系已在Reports实体中配置
-            });
-        }
-    }
-}
->>>>>>> 493d2095
+using CampusTrade.API.Models.Entities;
+using Microsoft.EntityFrameworkCore;
+
+namespace CampusTrade.API.Data
+{
+    public class CampusTradeDbContext : DbContext
+    {
+        public CampusTradeDbContext(DbContextOptions<CampusTradeDbContext> options)
+            : base(options)
+        {
+        }
+
+        public DbSet<Student> Students { get; set; }
+        public DbSet<User> Users { get; set; }
+        public DbSet<RefreshToken> RefreshTokens { get; set; }
+        public DbSet<CreditHistory> CreditHistories { get; set; }
+        public DbSet<LoginLogs> LoginLogs { get; set; }
+        public DbSet<EmailVerification> EmailVerifications { get; set; }
+        public DbSet<Category> Categories { get; set; }
+        public DbSet<Product> Products { get; set; }
+        public DbSet<ProductImage> ProductImages { get; set; }
+        public DbSet<AbstractOrder> AbstractOrders { get; set; }
+        public DbSet<Order> Orders { get; set; }
+        public DbSet<VirtualAccount> VirtualAccounts { get; set; }
+        public DbSet<RechargeRecord> RechargeRecords { get; set; }
+        public DbSet<Negotiation> Negotiations { get; set; }
+        public DbSet<ExchangeRequest> ExchangeRequests { get; set; }
+        public DbSet<Admin> Admins { get; set; }
+        public DbSet<AuditLog> AuditLogs { get; set; }
+        public DbSet<NotificationTemplate> NotificationTemplates { get; set; }
+        public DbSet<Notification> Notifications { get; set; }
+        public DbSet<SignalRNotification> SignalRNotifications { get; set; }
+        public DbSet<EmailNotification> EmailNotifications { get; set; }
+        public DbSet<Review> Reviews { get; set; }
+        public DbSet<Reports> Reports { get; set; }
+        public DbSet<ReportEvidence> ReportEvidences { get; set; }
+
+        protected override void OnModelCreating(ModelBuilder modelBuilder)
+        {
+            base.OnModelCreating(modelBuilder);
+
+            // 配置学生表
+            modelBuilder.Entity<Student>(entity =>
+            {
+                entity.ToTable("STUDENTS");
+                entity.HasKey(e => e.StudentId);
+
+                // 主键配置 - 对应Oracle中的student_id字段
+                entity.Property(e => e.StudentId)
+                    .HasColumnName("STUDENT_ID")
+                    .HasColumnType("VARCHAR2(20)")
+                    .IsRequired()
+                    .HasMaxLength(20);
+
+                // 姓名字段配置 - 必填
+                entity.Property(e => e.Name)
+                    .HasColumnName("NAME")
+                    .HasColumnType("VARCHAR2(50)")
+                    .IsRequired()
+                    .HasMaxLength(50);
+
+                // 院系字段配置 - 可为空
+                entity.Property(e => e.Department)
+                    .HasColumnName("DEPARTMENT")
+                    .HasColumnType("VARCHAR2(50)")
+                    .HasMaxLength(50);
+            });
+
+            // 配置用户表
+            modelBuilder.Entity<User>(entity =>
+            {
+                entity.ToTable("USERS");
+                entity.HasKey(e => e.UserId);
+                entity.HasIndex(e => e.Email).IsUnique();
+                entity.HasIndex(e => e.StudentId).IsUnique();
+
+                entity.Property(e => e.UserId)
+                    .HasColumnName("USER_ID")
+                    .ValueGeneratedOnAdd();
+
+                entity.Property(e => e.Email)
+                    .HasColumnName("EMAIL")
+                    .IsRequired()
+                    .HasMaxLength(100);
+
+                entity.Property(e => e.CreditScore)
+                    .HasColumnName("CREDIT_SCORE")
+                    .HasPrecision(3, 1)
+                    .HasDefaultValue(60.0m);
+
+                entity.Property(e => e.PasswordHash)
+                    .HasColumnName("PASSWORD_HASH")
+                    .IsRequired()
+                    .HasMaxLength(128);
+
+                entity.Property(e => e.StudentId)
+                    .HasColumnName("STUDENT_ID")
+                    .IsRequired()
+                    .HasMaxLength(20);
+
+                entity.Property(e => e.Username)
+                    .HasColumnName("USERNAME")
+                    .HasMaxLength(50);
+
+                entity.Property(e => e.FullName)
+                    .HasColumnName("FULL_NAME")
+                    .HasMaxLength(100);
+
+                entity.Property(e => e.Phone)
+                    .HasColumnName("PHONE")
+                    .HasMaxLength(20);
+
+                entity.Property(e => e.CreatedAt)
+                    .HasColumnName("CREATED_AT")
+                    .HasDefaultValueSql("CURRENT_TIMESTAMP");
+
+                entity.Property(e => e.UpdatedAt)
+                    .HasColumnName("UPDATED_AT")
+                    .HasDefaultValueSql("CURRENT_TIMESTAMP");
+
+                entity.Property(e => e.IsActive)
+                    .HasColumnName("IS_ACTIVE")
+                    .HasDefaultValue(1);
+
+                // JWT Token相关字段配置
+                entity.Property(e => e.LastLoginAt)
+                    .HasColumnName("LAST_LOGIN_AT");
+
+                entity.Property(e => e.LastLoginIp)
+                    .HasColumnName("LAST_LOGIN_IP")
+                    .HasMaxLength(45);
+
+                entity.Property(e => e.LoginCount)
+                    .HasColumnName("LOGIN_COUNT")
+                    .HasDefaultValue(0);
+
+                entity.Property(e => e.IsLocked)
+                    .HasColumnName("IS_LOCKED")
+                    .HasDefaultValue(0);
+
+                entity.Property(e => e.LockoutEnd)
+                    .HasColumnName("LOCKOUT_END");
+
+                entity.Property(e => e.FailedLoginAttempts)
+                    .HasColumnName("FAILED_LOGIN_ATTEMPTS")
+                    .HasDefaultValue(0);
+
+                entity.Property(e => e.TwoFactorEnabled)
+                    .HasColumnName("TWO_FACTOR_ENABLED")
+                    .HasDefaultValue(0);
+
+                entity.Property(e => e.PasswordChangedAt)
+                    .HasColumnName("PASSWORD_CHANGED_AT");
+
+                entity.Property(e => e.SecurityStamp)
+                    .HasColumnName("SECURITY_STAMP")
+                    .IsRequired()
+                    .HasMaxLength(256);
+
+                entity.Property(e => e.EmailVerified)
+                    .HasColumnName("EMAIL_VERIFIED")
+                    .HasDefaultValue(0);
+
+                entity.Property(e => e.EmailVerificationToken)
+                    .HasColumnName("EMAIL_VERIFICATION_TOKEN")
+                    .HasMaxLength(256);
+
+                // 索引配置
+                entity.HasIndex(e => e.LastLoginAt)
+                    .HasDatabaseName("IX_USERS_LAST_LOGIN_AT");
+
+                entity.HasIndex(e => e.IsLocked)
+                    .HasDatabaseName("IX_USERS_IS_LOCKED");
+
+                entity.HasIndex(e => e.SecurityStamp)
+                    .HasDatabaseName("IX_USERS_SECURITY_STAMP");
+
+                // 配置外键关系 - 对应Oracle中的FK_USERS_STUDENT约束
+                entity.HasOne(e => e.Student)
+                    .WithOne(s => s.User)
+                    .HasForeignKey<User>(e => e.StudentId)
+                    .OnDelete(DeleteBehavior.Restrict)
+                    .HasConstraintName("FK_USERS_STUDENT");
+
+                // 配置与RefreshToken的一对多关系
+                entity.HasMany(e => e.RefreshTokens)
+                    .WithOne(r => r.User)
+                    .HasForeignKey(r => r.UserId)
+                    .OnDelete(DeleteBehavior.Cascade);
+
+                // 配置与CreditHistory的一对多关系
+                entity.HasMany(e => e.CreditHistories)
+                    .WithOne(c => c.User)
+                    .HasForeignKey(c => c.UserId)
+                    .OnDelete(DeleteBehavior.Cascade)
+                    .HasConstraintName("FK_CREDIT_USER");
+
+                // 配置与LoginLogs的一对多关系
+                entity.HasMany(e => e.LoginLogs)
+                    .WithOne(l => l.User)
+                    .HasForeignKey(l => l.UserId)
+                    .OnDelete(DeleteBehavior.Cascade)
+                    .HasConstraintName("FK_LOGIN_USER");
+
+                // 配置与EmailVerification的一对多关系
+                entity.HasMany(e => e.EmailVerifications)
+                    .WithOne(e => e.User)
+                    .HasForeignKey(e => e.UserId)
+                    .OnDelete(DeleteBehavior.Cascade)
+                    .HasConstraintName("FK_EMAIL_VERIFICATION_USER");
+
+                // 配置与Product的一对多关系
+                entity.HasMany(e => e.Products)
+                    .WithOne(p => p.User)
+                    .HasForeignKey(p => p.UserId)
+                    .OnDelete(DeleteBehavior.Restrict)
+                    .HasConstraintName("FK_PRODUCT_USER");
+
+                // 配置与Order的一对多关系 - 买家
+                entity.HasMany(e => e.BuyerOrders)
+                    .WithOne(o => o.Buyer)
+                    .HasForeignKey(o => o.BuyerId)
+                    .OnDelete(DeleteBehavior.Restrict)
+                    .HasConstraintName("FK_ORDER_BUYER");
+
+                // 配置与Order的一对多关系 - 卖家
+                entity.HasMany(e => e.SellerOrders)
+                    .WithOne(o => o.Seller)
+                    .HasForeignKey(o => o.SellerId)
+                    .OnDelete(DeleteBehavior.Restrict)
+                    .HasConstraintName("FK_ORDER_SELLER");
+            });
+
+            // 配置RefreshToken表
+            modelBuilder.Entity<RefreshToken>(entity =>
+            {
+                entity.ToTable("REFRESH_TOKENS");
+                entity.HasKey(e => e.Id);
+
+                entity.Property(e => e.Id)
+                    .HasColumnName("ID")
+                    .ValueGeneratedOnAdd();
+
+                entity.Property(e => e.Token)
+                    .HasColumnName("TOKEN")
+                    .IsRequired()
+                    .HasMaxLength(500);
+
+                entity.Property(e => e.UserId)
+                    .HasColumnName("USER_ID")
+                    .IsRequired();
+
+                entity.Property(e => e.ExpiryDate)
+                    .HasColumnName("EXPIRY_DATE")
+                    .IsRequired();
+
+                entity.Property(e => e.IsRevoked)
+                    .HasColumnName("IS_REVOKED")
+                    .HasDefaultValue(0);
+
+                entity.Property(e => e.CreatedAt)
+                    .HasColumnName("CREATED_AT")
+                    .HasDefaultValueSql("CURRENT_TIMESTAMP");
+
+                entity.Property(e => e.RevokedAt)
+                    .HasColumnName("REVOKED_AT");
+
+                entity.Property(e => e.IpAddress)
+                    .HasColumnName("IP_ADDRESS")
+                    .HasMaxLength(45);
+
+                entity.Property(e => e.UserAgent)
+                    .HasColumnName("USER_AGENT")
+                    .HasMaxLength(500);
+
+                entity.Property(e => e.DeviceId)
+                    .HasColumnName("DEVICE_ID")
+                    .HasMaxLength(100);
+
+                entity.Property(e => e.ReplacedByToken)
+                    .HasColumnName("REPLACED_BY_TOKEN")
+                    .HasMaxLength(500);
+
+                entity.Property(e => e.CreatedBy)
+                    .HasColumnName("CREATED_BY");
+
+                entity.Property(e => e.LastUsedAt)
+                    .HasColumnName("LAST_USED_AT");
+
+                entity.Property(e => e.RevokedBy)
+                    .HasColumnName("REVOKED_BY");
+
+                entity.Property(e => e.RevokeReason)
+                    .HasColumnName("REVOKE_REASON")
+                    .HasMaxLength(200);
+
+                // 索引配置
+                entity.HasIndex(e => e.Token)
+                    .IsUnique()
+                    .HasDatabaseName("IX_REFRESH_TOKENS_TOKEN");
+
+                entity.HasIndex(e => e.UserId)
+                    .HasDatabaseName("IX_REFRESH_TOKENS_USER_ID");
+
+                entity.HasIndex(e => e.ExpiryDate)
+                    .HasDatabaseName("IX_REFRESH_TOKENS_EXPIRY_DATE");
+
+                entity.HasIndex(e => e.IsRevoked)
+                    .HasDatabaseName("IX_REFRESH_TOKENS_IS_REVOKED");
+
+                entity.HasIndex(e => e.DeviceId)
+                    .HasDatabaseName("IX_REFRESH_TOKENS_DEVICE_ID");
+
+                // 复合索引（用于查询优化）
+                entity.HasIndex(e => new { e.UserId, e.IsRevoked, e.ExpiryDate })
+                    .HasDatabaseName("IX_REFRESH_TOKENS_USER_STATUS_EXPIRY");
+
+                entity.HasIndex(e => new { e.DeviceId, e.UserId, e.IsRevoked })
+                    .HasDatabaseName("IX_REFRESH_TOKENS_DEVICE_USER_STATUS");
+
+                // 外键关系已在User实体中配置
+            });
+
+            // 配置信用变更记录表
+            modelBuilder.Entity<CreditHistory>(entity =>
+            {
+                entity.ToTable("CREDIT_HISTORY", t =>
+                {
+                    t.HasCheckConstraint("CK_CREDIT_HISTORY_CHANGE_TYPE",
+                        "CHANGE_TYPE IN ('交易完成', '举报处罚', '好评奖励')");
+                    t.HasCheckConstraint("CK_CREDIT_HISTORY_SCORE_RANGE",
+                        "NEW_SCORE >= 0.0 AND NEW_SCORE <= 100.0");
+                });
+                entity.HasKey(e => e.LogId);
+
+                // 主键配置 - 自增ID
+                entity.Property(e => e.LogId)
+                    .HasColumnName("LOG_ID")
+                    .HasColumnType("NUMBER")
+                    .ValueGeneratedOnAdd();
+
+                // 用户ID外键配置
+                entity.Property(e => e.UserId)
+                    .HasColumnName("USER_ID")
+                    .HasColumnType("NUMBER")
+                    .IsRequired();
+
+                // 变更类型配置 - 带检查约束
+                entity.Property(e => e.ChangeType)
+                    .HasColumnName("CHANGE_TYPE")
+                    .HasColumnType("VARCHAR2(20)")
+                    .IsRequired()
+                    .HasMaxLength(20);
+
+                // 新信用分数配置 - 精确的数字类型
+                entity.Property(e => e.NewScore)
+                    .HasColumnName("NEW_SCORE")
+                    .HasColumnType("NUMBER(3,1)")
+                    .HasPrecision(3, 1)
+                    .IsRequired();
+
+                // 创建时间配置 - 默认当前时间
+                entity.Property(e => e.CreatedAt)
+                    .HasColumnName("CREATED_AT")
+                    .HasColumnType("TIMESTAMP")
+                    .HasDefaultValueSql("CURRENT_TIMESTAMP");
+
+                // 索引配置
+                entity.HasIndex(e => e.UserId)
+                    .HasDatabaseName("IX_CREDIT_HISTORY_USER_ID");
+
+                entity.HasIndex(e => e.CreatedAt)
+                    .HasDatabaseName("IX_CREDIT_HISTORY_CREATED_AT");
+
+                entity.HasIndex(e => e.ChangeType)
+                    .HasDatabaseName("IX_CREDIT_HISTORY_CHANGE_TYPE");
+
+                // 复合索引（用于查询优化）
+                entity.HasIndex(e => new { e.UserId, e.CreatedAt })
+                    .HasDatabaseName("IX_CREDIT_HISTORY_USER_TIME");
+
+                // 外键关系配置已在User实体中设置
+            });
+
+            // 配置登录日志表
+            modelBuilder.Entity<LoginLogs>(entity =>
+            {
+                entity.ToTable("LOGIN_LOGS", t =>
+                {
+                    t.HasCheckConstraint("CK_LOGIN_LOGS_RISK_LEVEL",
+                        "RISK_LEVEL IN (0,1,2)");
+                    t.HasCheckConstraint("CK_LOGIN_LOGS_DEVICE_TYPE",
+                        "DEVICE_TYPE IN ('Mobile','PC','Tablet')");
+                });
+                entity.HasKey(e => e.LogId);
+
+                // 主键配置 - 自增ID
+                entity.Property(e => e.LogId)
+                    .HasColumnName("LOG_ID")
+                    .HasColumnType("NUMBER")
+                    .ValueGeneratedOnAdd();
+
+                // 用户ID外键配置
+                entity.Property(e => e.UserId)
+                    .HasColumnName("USER_ID")
+                    .HasColumnType("NUMBER")
+                    .IsRequired();
+
+                // IP地址配置 - 可为空
+                entity.Property(e => e.IpAddress)
+                    .HasColumnName("IP_ADDRESS")
+                    .HasColumnType("VARCHAR2(45)")
+                    .HasMaxLength(45);
+
+                // 登录时间配置 - 默认当前时间
+                entity.Property(e => e.LogTime)
+                    .HasColumnName("LOG_TIME")
+                    .HasColumnType("TIMESTAMP")
+                    .HasDefaultValueSql("CURRENT_TIMESTAMP");
+
+                // 设备类型配置 - 必填，检查约束限制值
+                entity.Property(e => e.DeviceType)
+                    .HasColumnName("DEVICE_TYPE")
+                    .HasColumnType("VARCHAR2(20)")
+                    .IsRequired()
+                    .HasMaxLength(20);
+
+                // 风险等级配置 - 可为空，检查约束限制范围
+                entity.Property(e => e.RiskLevel)
+                    .HasColumnName("RISK_LEVEL")
+                    .HasColumnType("NUMBER");
+
+                // 索引配置
+                entity.HasIndex(e => e.UserId)
+                    .HasDatabaseName("IX_LOGIN_LOGS_USER_ID");
+
+                entity.HasIndex(e => e.LogTime)
+                    .HasDatabaseName("IX_LOGIN_LOGS_LOG_TIME");
+
+                entity.HasIndex(e => e.DeviceType)
+                    .HasDatabaseName("IX_LOGIN_LOGS_DEVICE_TYPE");
+
+                entity.HasIndex(e => e.RiskLevel)
+                    .HasDatabaseName("IX_LOGIN_LOGS_RISK_LEVEL");
+
+                // 外键关系配置已在User实体中设置
+            });
+
+            // 配置邮箱验证表
+            modelBuilder.Entity<EmailVerification>(entity =>
+            {
+                entity.ToTable("EMAIL_VERIFICATION", t =>
+                {
+                    t.HasCheckConstraint("CK_EMAIL_VERIFICATION_IS_USED",
+                        "IS_USED IN (0,1)");
+                });
+                entity.HasKey(e => e.VerificationId);
+
+                // 主键配置 - 自增ID
+                entity.Property(e => e.VerificationId)
+                    .HasColumnName("VERIFICATION_ID")
+                    .HasColumnType("NUMBER")
+                    .ValueGeneratedOnAdd();
+
+                // 用户ID外键配置
+                entity.Property(e => e.UserId)
+                    .HasColumnName("USER_ID")
+                    .HasColumnType("NUMBER")
+                    .IsRequired();
+
+                // 邮箱地址配置
+                entity.Property(e => e.Email)
+                    .HasColumnName("EMAIL")
+                    .HasColumnType("VARCHAR2(100)")
+                    .IsRequired()
+                    .HasMaxLength(100);
+
+                // 6位数字验证码配置 - 可为空
+                entity.Property(e => e.VerificationCode)
+                    .HasColumnName("VERIFICATION_CODE")
+                    .HasColumnType("VARCHAR2(6)")
+                    .HasMaxLength(6);
+
+                // 64位验证令牌配置 - 可为空
+                entity.Property(e => e.Token)
+                    .HasColumnName("TOKEN")
+                    .HasColumnType("VARCHAR2(64)")
+                    .HasMaxLength(64);
+
+                // 过期时间配置 - 可为空
+                entity.Property(e => e.ExpireTime)
+                    .HasColumnName("EXPIRE_TIME")
+                    .HasColumnType("TIMESTAMP");
+
+                // 使用状态配置 - 默认值0
+                entity.Property(e => e.IsUsed)
+                    .HasColumnName("IS_USED")
+                    .HasDefaultValue(0);
+
+                // 创建时间配置 - 默认当前时间
+                entity.Property(e => e.CreatedAt)
+                    .HasColumnName("CREATED_AT")
+                    .HasColumnType("TIMESTAMP")
+                    .HasDefaultValueSql("CURRENT_TIMESTAMP");
+
+                // 索引配置
+                entity.HasIndex(e => e.UserId)
+                    .HasDatabaseName("IX_EMAIL_VERIFICATION_USER_ID");
+
+                entity.HasIndex(e => e.Email)
+                    .HasDatabaseName("IX_EMAIL_VERIFICATION_EMAIL");
+
+                entity.HasIndex(e => e.CreatedAt)
+                    .HasDatabaseName("IX_EMAIL_VERIFICATION_CREATED_AT");
+
+                entity.HasIndex(e => e.IsUsed)
+                    .HasDatabaseName("IX_EMAIL_VERIFICATION_IS_USED");
+
+                // 复合索引（用于查询优化）
+                entity.HasIndex(e => new { e.UserId, e.IsUsed })
+                    .HasDatabaseName("IX_EMAIL_VERIFICATION_USER_USED");
+
+                entity.HasIndex(e => new { e.Email, e.IsUsed })
+                    .HasDatabaseName("IX_EMAIL_VERIFICATION_EMAIL_USED");
+
+                // 外键关系配置已在User实体中设置
+            });
+
+            // 配置分类表
+            modelBuilder.Entity<Category>(entity =>
+            {
+                entity.ToTable("CATEGORIES");
+                entity.HasKey(e => e.CategoryId);
+
+                // 主键配置 - 自增ID
+                entity.Property(e => e.CategoryId)
+                    .HasColumnName("CATEGORY_ID")
+                    .HasColumnType("NUMBER")
+                    .ValueGeneratedOnAdd();
+
+                // 父分类ID配置 - 可为空
+                entity.Property(e => e.ParentId)
+                    .HasColumnName("PARENT_ID")
+                    .HasColumnType("NUMBER");
+
+                // 分类名称配置
+                entity.Property(e => e.Name)
+                    .HasColumnName("NAME")
+                    .HasColumnType("VARCHAR2(50)")
+                    .IsRequired()
+                    .HasMaxLength(50);
+
+                // 配置自引用关系 - 父子分类
+                entity.HasOne(e => e.Parent)
+                    .WithMany(e => e.Children)
+                    .HasForeignKey(e => e.ParentId)
+                    .OnDelete(DeleteBehavior.Restrict)
+                    .HasConstraintName("FK_CATEGORY_PARENT");
+
+                // 配置与Product的一对多关系
+                entity.HasMany(e => e.Products)
+                    .WithOne(p => p.Category)
+                    .HasForeignKey(p => p.CategoryId)
+                    .OnDelete(DeleteBehavior.Restrict)
+                    .HasConstraintName("FK_PRODUCT_CATEGORY");
+
+                // 索引配置
+                entity.HasIndex(e => e.ParentId)
+                    .HasDatabaseName("IX_CATEGORIES_PARENT_ID");
+
+                entity.HasIndex(e => e.Name)
+                    .HasDatabaseName("IX_CATEGORIES_NAME");
+
+                // 复合索引（同级分类名称唯一性检查优化）
+                entity.HasIndex(e => new { e.ParentId, e.Name })
+                    .HasDatabaseName("IX_CATEGORIES_PARENT_NAME");
+            });
+
+            // 配置商品表
+            modelBuilder.Entity<Product>(entity =>
+            {
+                entity.ToTable("PRODUCTS", t =>
+                {
+                    t.HasCheckConstraint("CK_PRODUCTS_STATUS",
+                        "STATUS IN ('在售','已下架','交易中')");
+                });
+                entity.HasKey(e => e.ProductId);
+
+                // 主键配置 - 由序列和触发器生成
+                entity.Property(e => e.ProductId)
+                    .HasColumnName("PRODUCT_ID")
+                    .HasColumnType("NUMBER")
+                    .ValueGeneratedOnAdd();
+
+                // 用户ID外键配置
+                entity.Property(e => e.UserId)
+                    .HasColumnName("USER_ID")
+                    .HasColumnType("NUMBER")
+                    .IsRequired();
+
+                // 分类ID外键配置
+                entity.Property(e => e.CategoryId)
+                    .HasColumnName("CATEGORY_ID")
+                    .HasColumnType("NUMBER")
+                    .IsRequired();
+
+                // 商品标题配置
+                entity.Property(e => e.Title)
+                    .HasColumnName("TITLE")
+                    .HasColumnType("VARCHAR2(100)")
+                    .IsRequired()
+                    .HasMaxLength(100);
+
+                // 商品描述配置 - CLOB类型
+                entity.Property(e => e.Description)
+                    .HasColumnName("DESCRIPTION")
+                    .HasColumnType("CLOB");
+
+                // 基础价格配置 - 精确的数字类型
+                entity.Property(e => e.BasePrice)
+                    .HasColumnName("BASE_PRICE")
+                    .HasColumnType("NUMBER(10,2)")
+                    .HasPrecision(10, 2)
+                    .IsRequired();
+
+                // 发布时间配置 - 默认当前时间
+                entity.Property(e => e.PublishTime)
+                    .HasColumnName("PUBLISH_TIME")
+                    .HasColumnType("TIMESTAMP")
+                    .HasDefaultValueSql("CURRENT_TIMESTAMP");
+
+                // 浏览次数配置 - 默认值0
+                entity.Property(e => e.ViewCount)
+                    .HasColumnName("VIEW_COUNT")
+                    .HasColumnType("NUMBER")
+                    .HasDefaultValue(0);
+
+                // 自动下架时间配置 - 可为空
+                entity.Property(e => e.AutoRemoveTime)
+                    .HasColumnName("AUTO_REMOVE_TIME")
+                    .HasColumnType("TIMESTAMP");
+
+                // 商品状态配置 - 默认值"在售"
+                entity.Property(e => e.Status)
+                    .HasColumnName("STATUS")
+                    .HasColumnType("VARCHAR2(20)")
+                    .IsRequired()
+                    .HasMaxLength(20)
+                    .HasDefaultValue("在售");
+
+                // 索引配置
+                entity.HasIndex(e => e.UserId)
+                    .HasDatabaseName("IX_PRODUCTS_USER_ID");
+
+                entity.HasIndex(e => e.CategoryId)
+                    .HasDatabaseName("IX_PRODUCTS_CATEGORY_ID");
+
+                entity.HasIndex(e => e.Status)
+                    .HasDatabaseName("IX_PRODUCTS_STATUS");
+
+                entity.HasIndex(e => e.PublishTime)
+                    .HasDatabaseName("IX_PRODUCTS_PUBLISH_TIME");
+
+                entity.HasIndex(e => e.BasePrice)
+                    .HasDatabaseName("IX_PRODUCTS_BASE_PRICE");
+
+                // 复合索引（用于查询优化）
+                entity.HasIndex(e => new { e.Status, e.PublishTime })
+                    .HasDatabaseName("IX_PRODUCTS_STATUS_TIME");
+
+                entity.HasIndex(e => new { e.CategoryId, e.Status })
+                    .HasDatabaseName("IX_PRODUCTS_CATEGORY_STATUS");
+
+                // 配置与ProductImage的一对多关系
+                entity.HasMany(e => e.ProductImages)
+                    .WithOne(i => i.Product)
+                    .HasForeignKey(i => i.ProductId)
+                    .OnDelete(DeleteBehavior.Cascade)
+                    .HasConstraintName("FK_IMAGE_PRODUCT");
+
+                // User关系已在User实体中配置
+            });
+
+            // 配置商品图片表
+            modelBuilder.Entity<ProductImage>(entity =>
+            {
+                entity.ToTable("PRODUCT_IMAGES");
+                entity.HasKey(e => e.ImageId);
+
+                // 主键配置 - 自增ID
+                entity.Property(e => e.ImageId)
+                    .HasColumnName("IMAGE_ID")
+                    .HasColumnType("NUMBER")
+                    .ValueGeneratedOnAdd();
+
+                // 商品ID外键配置
+                entity.Property(e => e.ProductId)
+                    .HasColumnName("PRODUCT_ID")
+                    .HasColumnType("NUMBER")
+                    .IsRequired();
+
+                // 图片URL配置
+                entity.Property(e => e.ImageUrl)
+                    .HasColumnName("IMAGE_URL")
+                    .HasColumnType("VARCHAR2(200)")
+                    .IsRequired()
+                    .HasMaxLength(200);
+
+                // 索引配置
+                entity.HasIndex(e => e.ProductId)
+                    .HasDatabaseName("IX_PRODUCT_IMAGES_PRODUCT_ID");
+
+                // Product关系已在Product实体中配置
+            });
+
+            // 配置抽象订单表
+            modelBuilder.Entity<AbstractOrder>(entity =>
+            {
+                entity.ToTable("ABSTRACT_ORDERS", t =>
+                {
+                    t.HasCheckConstraint("CK_ABSTRACT_ORDERS_ORDER_TYPE",
+                        "ORDER_TYPE IN ('normal','exchange')");
+                });
+                entity.HasKey(e => e.AbstractOrderId);
+
+                // 主键配置 - 由ORDER_SEQ序列生成
+                entity.Property(e => e.AbstractOrderId)
+                    .HasColumnName("ABSTRACT_ORDER_ID")
+                    .HasColumnType("NUMBER")
+                    .ValueGeneratedOnAdd();
+
+                // 订单类型配置
+                entity.Property(e => e.OrderType)
+                    .HasColumnName("ORDER_TYPE")
+                    .HasColumnType("VARCHAR2(20)")
+                    .IsRequired()
+                    .HasMaxLength(20);
+
+                // 配置与Order的一对一关系
+                entity.HasOne(e => e.Order)
+                    .WithOne(o => o.AbstractOrder)
+                    .HasForeignKey<Order>(o => o.OrderId)
+                    .OnDelete(DeleteBehavior.Cascade)
+                    .HasConstraintName("FK_ORDER_ABSTRACT");
+
+                // 索引配置
+                entity.HasIndex(e => e.OrderType)
+                    .HasDatabaseName("IX_ABSTRACT_ORDERS_ORDER_TYPE");
+            });
+
+            // 配置订单表
+            modelBuilder.Entity<Order>(entity =>
+            {
+                entity.ToTable("ORDERS", t =>
+                {
+                    t.HasCheckConstraint("CK_ORDERS_STATUS",
+                        "STATUS IN ('待付款','已付款','已发货','已送达','已完成','已取消')");
+                });
+                entity.HasKey(e => e.OrderId);
+
+                // 主键配置 - 外键引用AbstractOrder
+                entity.Property(e => e.OrderId)
+                    .HasColumnName("ORDER_ID")
+                    .HasColumnType("NUMBER");
+
+                // 买家ID配置
+                entity.Property(e => e.BuyerId)
+                    .HasColumnName("BUYER_ID")
+                    .HasColumnType("NUMBER")
+                    .IsRequired();
+
+                // 卖家ID配置
+                entity.Property(e => e.SellerId)
+                    .HasColumnName("SELLER_ID")
+                    .HasColumnType("NUMBER")
+                    .IsRequired();
+
+                // 商品ID配置
+                entity.Property(e => e.ProductId)
+                    .HasColumnName("PRODUCT_ID")
+                    .HasColumnType("NUMBER")
+                    .IsRequired();
+
+                // 订单总金额配置 - 可为空
+                entity.Property(e => e.TotalAmount)
+                    .HasColumnName("TOTAL_AMOUNT")
+                    .HasColumnType("NUMBER(10,2)")
+                    .HasPrecision(10, 2);
+
+                // 订单状态配置 - 默认值"待付款"
+                entity.Property(e => e.Status)
+                    .HasColumnName("STATUS")
+                    .HasColumnType("VARCHAR2(20)")
+                    .IsRequired()
+                    .HasMaxLength(20)
+                    .HasDefaultValue("待付款");
+
+                // 创建时间配置 - 默认当前时间
+                entity.Property(e => e.CreateTime)
+                    .HasColumnName("CREATE_TIME")
+                    .HasColumnType("TIMESTAMP")
+                    .HasDefaultValueSql("CURRENT_TIMESTAMP");
+
+                // 过期时间配置 - 触发器设置
+                entity.Property(e => e.ExpireTime)
+                    .HasColumnName("EXPIRE_TIME")
+                    .HasColumnType("TIMESTAMP");
+
+                // 最终价格配置 - 可为空
+                entity.Property(e => e.FinalPrice)
+                    .HasColumnName("FINAL_PRICE")
+                    .HasColumnType("NUMBER(10,2)")
+                    .HasPrecision(10, 2);
+
+                // 配置与Product的多对一关系
+                entity.HasOne(e => e.Product)
+                    .WithMany()
+                    .HasForeignKey(e => e.ProductId)
+                    .OnDelete(DeleteBehavior.Restrict)
+                    .HasConstraintName("FK_ORDER_PRODUCT");
+
+                // 索引配置
+                entity.HasIndex(e => e.BuyerId)
+                    .HasDatabaseName("IX_ORDERS_BUYER_ID");
+
+                entity.HasIndex(e => e.SellerId)
+                    .HasDatabaseName("IX_ORDERS_SELLER_ID");
+
+                entity.HasIndex(e => e.ProductId)
+                    .HasDatabaseName("IX_ORDERS_PRODUCT_ID");
+
+                entity.HasIndex(e => e.Status)
+                    .HasDatabaseName("IX_ORDERS_STATUS");
+
+                entity.HasIndex(e => e.CreateTime)
+                    .HasDatabaseName("IX_ORDERS_CREATE_TIME");
+
+                entity.HasIndex(e => e.ExpireTime)
+                    .HasDatabaseName("IX_ORDERS_EXPIRE_TIME");
+
+                // 复合索引（用于查询优化）
+                entity.HasIndex(e => new { e.BuyerId, e.Status })
+                    .HasDatabaseName("IX_ORDERS_BUYER_STATUS");
+
+                entity.HasIndex(e => new { e.SellerId, e.Status })
+                    .HasDatabaseName("IX_ORDERS_SELLER_STATUS");
+
+                entity.HasIndex(e => new { e.Status, e.CreateTime })
+                    .HasDatabaseName("IX_ORDERS_STATUS_TIME");
+
+                // User关系已在User实体中配置
+                // AbstractOrder关系已在AbstractOrder实体中配置
+            });
+
+            // 配置虚拟账户表
+            modelBuilder.Entity<VirtualAccount>(entity =>
+            {
+                entity.ToTable("VIRTUAL_ACCOUNTS");
+                entity.HasKey(e => e.AccountId);
+
+                // 主键配置 - 自增ID
+                entity.Property(e => e.AccountId)
+                    .HasColumnName("ACCOUNT_ID")
+                    .HasColumnType("NUMBER")
+                    .ValueGeneratedOnAdd();
+
+                // 用户ID外键配置 - 唯一约束
+                entity.Property(e => e.UserId)
+                    .HasColumnName("USER_ID")
+                    .HasColumnType("NUMBER")
+                    .IsRequired();
+
+                // 余额配置 - 精确的数字类型
+                entity.Property(e => e.Balance)
+                    .HasColumnName("BALANCE")
+                    .HasColumnType("NUMBER(10,2)")
+                    .HasPrecision(10, 2)
+                    .IsRequired()
+                    .HasDefaultValue(0.00m);
+
+                // 创建时间配置 - 默认当前时间
+                entity.Property(e => e.CreatedAt)
+                    .HasColumnName("CREATED_AT")
+                    .HasColumnType("TIMESTAMP")
+                    .HasDefaultValueSql("CURRENT_TIMESTAMP");
+
+                // 唯一约束
+                entity.HasIndex(e => e.UserId)
+                    .IsUnique()
+                    .HasDatabaseName("IX_VIRTUAL_ACCOUNTS_USER_ID");
+
+                entity.HasIndex(e => e.CreatedAt)
+                    .HasDatabaseName("IX_VIRTUAL_ACCOUNTS_CREATED_AT");
+
+                // 配置与User的一对一关系
+                entity.HasOne(e => e.User)
+                    .WithOne(u => u.VirtualAccount)
+                    .HasForeignKey<VirtualAccount>(e => e.UserId)
+                    .OnDelete(DeleteBehavior.Cascade)
+                    .HasConstraintName("FK_ACCOUNT_USER");
+
+                // 配置与RechargeRecord的一对多关系
+                entity.HasMany(e => e.RechargeRecords)
+                    .WithOne(r => r.VirtualAccount)
+                    .HasForeignKey(r => r.UserId)
+                    .HasPrincipalKey(e => e.UserId)
+                    .OnDelete(DeleteBehavior.Cascade);
+            });
+
+            // 配置充值记录表
+            modelBuilder.Entity<RechargeRecord>(entity =>
+            {
+                entity.ToTable("RECHARGE_RECORDS", t =>
+                {
+                    t.HasCheckConstraint("CK_RECHARGE_RECORDS_STATUS",
+                        "STATUS IN ('处理中','成功','失败')");
+                    t.HasCheckConstraint("CK_RECHARGE_RECORDS_AMOUNT",
+                        "AMOUNT > 0");
+                });
+                entity.HasKey(e => e.RechargeId);
+
+                // 主键配置 - 自增ID
+                entity.Property(e => e.RechargeId)
+                    .HasColumnName("RECHARGE_ID")
+                    .HasColumnType("NUMBER")
+                    .ValueGeneratedOnAdd();
+
+                // 用户ID外键配置
+                entity.Property(e => e.UserId)
+                    .HasColumnName("USER_ID")
+                    .HasColumnType("NUMBER")
+                    .IsRequired();
+
+                // 充值金额配置 - 精确的数字类型
+                entity.Property(e => e.Amount)
+                    .HasColumnName("AMOUNT")
+                    .HasColumnType("NUMBER(10,2)")
+                    .HasPrecision(10, 2)
+                    .IsRequired();
+
+                // 状态配置 - 默认值"处理中"
+                entity.Property(e => e.Status)
+                    .HasColumnName("STATUS")
+                    .HasColumnType("VARCHAR2(20)")
+                    .IsRequired()
+                    .HasMaxLength(20)
+                    .HasDefaultValue("处理中");
+
+                // 创建时间配置 - 默认当前时间
+                entity.Property(e => e.CreateTime)
+                    .HasColumnName("CREATE_TIME")
+                    .HasColumnType("TIMESTAMP")
+                    .HasDefaultValueSql("CURRENT_TIMESTAMP");
+
+                // 完成时间配置 - 可为空
+                entity.Property(e => e.CompleteTime)
+                    .HasColumnName("COMPLETE_TIME")
+                    .HasColumnType("TIMESTAMP");
+
+                // 索引配置
+                entity.HasIndex(e => e.UserId)
+                    .HasDatabaseName("IX_RECHARGE_RECORDS_USER_ID");
+
+                entity.HasIndex(e => e.Status)
+                    .HasDatabaseName("IX_RECHARGE_RECORDS_STATUS");
+
+                entity.HasIndex(e => e.CreateTime)
+                    .HasDatabaseName("IX_RECHARGE_RECORDS_CREATE_TIME");
+
+                entity.HasIndex(e => e.Amount)
+                    .HasDatabaseName("IX_RECHARGE_RECORDS_AMOUNT");
+
+                // 复合索引（用于查询优化）
+                entity.HasIndex(e => new { e.UserId, e.Status })
+                    .HasDatabaseName("IX_RECHARGE_RECORDS_USER_STATUS");
+
+                entity.HasIndex(e => new { e.Status, e.CreateTime })
+                    .HasDatabaseName("IX_RECHARGE_RECORDS_STATUS_TIME");
+
+                // 配置与User的多对一关系
+                entity.HasOne(e => e.User)
+                    .WithMany(u => u.RechargeRecords)
+                    .HasForeignKey(e => e.UserId)
+                    .OnDelete(DeleteBehavior.Cascade)
+                    .HasConstraintName("FK_RECHARGE_USER");
+
+                // VirtualAccount关系已在VirtualAccount实体中配置
+            });
+
+            // 配置议价表
+            modelBuilder.Entity<Negotiation>(entity =>
+            {
+                entity.ToTable("NEGOTIATIONS", t =>
+                {
+                    t.HasCheckConstraint("CK_NEGOTIATIONS_STATUS",
+                        "STATUS IN ('等待回应','接受','拒绝','反报价')");
+                    t.HasCheckConstraint("CK_NEGOTIATIONS_PROPOSED_PRICE",
+                        "PROPOSED_PRICE > 0");
+                });
+                entity.HasKey(e => e.NegotiationId);
+
+                // 主键配置 - 自增ID
+                entity.Property(e => e.NegotiationId)
+                    .HasColumnName("NEGOTIATION_ID")
+                    .HasColumnType("NUMBER")
+                    .ValueGeneratedOnAdd();
+
+                // 订单ID外键配置
+                entity.Property(e => e.OrderId)
+                    .HasColumnName("ORDER_ID")
+                    .HasColumnType("NUMBER")
+                    .IsRequired();
+
+                // 提议价格配置 - 精确的数字类型
+                entity.Property(e => e.ProposedPrice)
+                    .HasColumnName("PROPOSED_PRICE")
+                    .HasColumnType("NUMBER(10,2)")
+                    .HasPrecision(10, 2)
+                    .IsRequired();
+
+                // 状态配置 - 默认值"等待回应"
+                entity.Property(e => e.Status)
+                    .HasColumnName("STATUS")
+                    .HasColumnType("VARCHAR2(20)")
+                    .IsRequired()
+                    .HasMaxLength(20)
+                    .HasDefaultValue("等待回应");
+
+                // 创建时间配置 - 默认当前时间
+                entity.Property(e => e.CreatedAt)
+                    .HasColumnName("CREATED_AT")
+                    .HasColumnType("TIMESTAMP")
+                    .HasDefaultValueSql("CURRENT_TIMESTAMP");
+
+                // 索引配置
+                entity.HasIndex(e => e.OrderId)
+                    .HasDatabaseName("IX_NEGOTIATIONS_ORDER_ID");
+
+                entity.HasIndex(e => e.Status)
+                    .HasDatabaseName("IX_NEGOTIATIONS_STATUS");
+
+                entity.HasIndex(e => e.CreatedAt)
+                    .HasDatabaseName("IX_NEGOTIATIONS_CREATED_AT");
+
+                entity.HasIndex(e => e.ProposedPrice)
+                    .HasDatabaseName("IX_NEGOTIATIONS_PROPOSED_PRICE");
+
+                // 复合索引（用于查询优化）
+                entity.HasIndex(e => new { e.OrderId, e.Status })
+                    .HasDatabaseName("IX_NEGOTIATIONS_ORDER_STATUS");
+
+                entity.HasIndex(e => new { e.Status, e.CreatedAt })
+                    .HasDatabaseName("IX_NEGOTIATIONS_STATUS_TIME");
+
+                // 配置与Order的多对一关系
+                entity.HasOne(e => e.Order)
+                    .WithMany(o => o.Negotiations)
+                    .HasForeignKey(e => e.OrderId)
+                    .OnDelete(DeleteBehavior.Cascade)
+                    .HasConstraintName("FK_NEGOTIATION_ORDER");
+            });
+
+            // 配置换物请求表
+            modelBuilder.Entity<ExchangeRequest>(entity =>
+            {
+                entity.ToTable("EXCHANGE_REQUESTS", t =>
+                {
+                    t.HasCheckConstraint("CK_EXCHANGE_REQUESTS_STATUS",
+                        "STATUS IN ('等待回应','接受','拒绝','反报价')");
+                });
+                entity.HasKey(e => e.ExchangeId);
+
+                // 主键配置 - 外键引用AbstractOrder
+                entity.Property(e => e.ExchangeId)
+                    .HasColumnName("EXCHANGE_ID")
+                    .HasColumnType("NUMBER");
+
+                // 提供商品ID配置
+                entity.Property(e => e.OfferProductId)
+                    .HasColumnName("OFFER_PRODUCT_ID")
+                    .HasColumnType("NUMBER")
+                    .IsRequired();
+
+                // 请求商品ID配置
+                entity.Property(e => e.RequestProductId)
+                    .HasColumnName("REQUEST_PRODUCT_ID")
+                    .HasColumnType("NUMBER")
+                    .IsRequired();
+
+                // 交换条件配置 - CLOB类型
+                entity.Property(e => e.Terms)
+                    .HasColumnName("TERMS")
+                    .HasColumnType("CLOB");
+
+                // 状态配置 - 默认值"等待回应"
+                entity.Property(e => e.Status)
+                    .HasColumnName("STATUS")
+                    .HasColumnType("VARCHAR2(20)")
+                    .IsRequired()
+                    .HasMaxLength(20)
+                    .HasDefaultValue("等待回应");
+
+                // 创建时间配置 - 默认当前时间
+                entity.Property(e => e.CreatedAt)
+                    .HasColumnName("CREATED_AT")
+                    .HasColumnType("TIMESTAMP")
+                    .HasDefaultValueSql("CURRENT_TIMESTAMP");
+
+                // 配置与AbstractOrder的一对一关系
+                entity.HasOne(e => e.AbstractOrder)
+                    .WithOne(a => a.ExchangeRequest)
+                    .HasForeignKey<ExchangeRequest>(e => e.ExchangeId)
+                    .OnDelete(DeleteBehavior.Cascade)
+                    .HasConstraintName("FK_EXCHANGE_ABSTRACT");
+
+                // 配置与Product的多对一关系 - 提供商品
+                entity.HasOne(e => e.OfferProduct)
+                    .WithMany(p => p.OfferExchangeRequests)
+                    .HasForeignKey(e => e.OfferProductId)
+                    .OnDelete(DeleteBehavior.Restrict)
+                    .HasConstraintName("FK_EXCHANGE_OFFER");
+
+                // 配置与Product的多对一关系 - 请求商品
+                entity.HasOne(e => e.RequestProduct)
+                    .WithMany(p => p.RequestExchangeRequests)
+                    .HasForeignKey(e => e.RequestProductId)
+                    .OnDelete(DeleteBehavior.Restrict)
+                    .HasConstraintName("FK_EXCHANGE_REQUEST");
+
+                // 索引配置
+                entity.HasIndex(e => e.OfferProductId)
+                    .HasDatabaseName("IX_EXCHANGE_REQUESTS_OFFER_PRODUCT_ID");
+
+                entity.HasIndex(e => e.RequestProductId)
+                    .HasDatabaseName("IX_EXCHANGE_REQUESTS_REQUEST_PRODUCT_ID");
+
+                entity.HasIndex(e => e.Status)
+                    .HasDatabaseName("IX_EXCHANGE_REQUESTS_STATUS");
+
+                entity.HasIndex(e => e.CreatedAt)
+                    .HasDatabaseName("IX_EXCHANGE_REQUESTS_CREATED_AT");
+
+                // 复合索引（用于查询优化）
+                entity.HasIndex(e => new { e.OfferProductId, e.Status })
+                    .HasDatabaseName("IX_EXCHANGE_REQUESTS_OFFER_STATUS");
+
+                entity.HasIndex(e => new { e.RequestProductId, e.Status })
+                    .HasDatabaseName("IX_EXCHANGE_REQUESTS_REQUEST_STATUS");
+
+                entity.HasIndex(e => new { e.Status, e.CreatedAt })
+                    .HasDatabaseName("IX_EXCHANGE_REQUESTS_STATUS_TIME");
+            });
+
+            // 配置管理员表
+            modelBuilder.Entity<Admin>(entity =>
+            {
+                entity.ToTable("ADMINS", t =>
+                {
+                    t.HasCheckConstraint("CK_ADMINS_ROLE",
+                        "ROLE IN ('super','category_admin','report_admin')");
+                    t.HasCheckConstraint("CK_ADMINS_CATEGORY_ASSIGNMENT",
+                        "(ROLE = 'category_admin' AND ASSIGNED_CATEGORY IS NOT NULL) OR " +
+                        "(ROLE != 'category_admin' AND ASSIGNED_CATEGORY IS NULL)");
+                });
+                entity.HasKey(e => e.AdminId);
+
+                // 主键配置 - 自增ID
+                entity.Property(e => e.AdminId)
+                    .HasColumnName("ADMIN_ID")
+                    .HasColumnType("NUMBER")
+                    .ValueGeneratedOnAdd();
+
+                // 用户ID外键配置 - 唯一约束
+                entity.Property(e => e.UserId)
+                    .HasColumnName("USER_ID")
+                    .HasColumnType("NUMBER")
+                    .IsRequired();
+
+                // 角色配置
+                entity.Property(e => e.Role)
+                    .HasColumnName("ROLE")
+                    .HasColumnType("VARCHAR2(20)")
+                    .IsRequired()
+                    .HasMaxLength(20);
+
+                // 分配分类配置 - 可为空
+                entity.Property(e => e.AssignedCategory)
+                    .HasColumnName("ASSIGNED_CATEGORY")
+                    .HasColumnType("NUMBER");
+
+                // 创建时间配置 - 默认当前时间
+                entity.Property(e => e.CreatedAt)
+                    .HasColumnName("CREATED_AT")
+                    .HasColumnType("TIMESTAMP")
+                    .HasDefaultValueSql("CURRENT_TIMESTAMP");
+
+                // 唯一约束
+                entity.HasIndex(e => e.UserId)
+                    .IsUnique()
+                    .HasDatabaseName("IX_ADMINS_USER_ID");
+
+                // 索引配置
+                entity.HasIndex(e => e.Role)
+                    .HasDatabaseName("IX_ADMINS_ROLE");
+
+                entity.HasIndex(e => e.AssignedCategory)
+                    .HasDatabaseName("IX_ADMINS_ASSIGNED_CATEGORY");
+
+                entity.HasIndex(e => e.CreatedAt)
+                    .HasDatabaseName("IX_ADMINS_CREATED_AT");
+
+                // 复合索引（用于查询优化）
+                entity.HasIndex(e => new { e.Role, e.AssignedCategory })
+                    .HasDatabaseName("IX_ADMINS_ROLE_CATEGORY");
+
+                // 配置与User的一对一关系
+                entity.HasOne(e => e.User)
+                    .WithOne(u => u.Admin)
+                    .HasForeignKey<Admin>(e => e.UserId)
+                    .OnDelete(DeleteBehavior.Cascade)
+                    .HasConstraintName("FK_ADMIN_USER");
+
+                // 配置与Category的多对一关系
+                entity.HasOne(e => e.Category)
+                    .WithMany(c => c.Admins)
+                    .HasForeignKey(e => e.AssignedCategory)
+                    .OnDelete(DeleteBehavior.SetNull)
+                    .HasConstraintName("FK_ADMIN_CATEGORY");
+
+                // 配置与AuditLog的一对多关系
+                entity.HasMany(e => e.AuditLogs)
+                    .WithOne(a => a.Admin)
+                    .HasForeignKey(a => a.AdminId)
+                    .OnDelete(DeleteBehavior.Cascade)
+                    .HasConstraintName("FK_AUDIT_ADMIN");
+            });
+
+            // 配置审计日志表
+            modelBuilder.Entity<AuditLog>(entity =>
+            {
+                entity.ToTable("AUDIT_LOGS", t =>
+                {
+                    t.HasCheckConstraint("CK_AUDIT_LOGS_ACTION_TYPE",
+                        "ACTION_TYPE IN ('封禁用户','修改权限','处理举报')");
+                });
+                entity.HasKey(e => e.LogId);
+
+                // 主键配置 - 自增ID
+                entity.Property(e => e.LogId)
+                    .HasColumnName("LOG_ID")
+                    .HasColumnType("NUMBER")
+                    .ValueGeneratedOnAdd();
+
+                // 管理员ID外键配置
+                entity.Property(e => e.AdminId)
+                    .HasColumnName("ADMIN_ID")
+                    .HasColumnType("NUMBER")
+                    .IsRequired();
+
+                // 操作类型配置
+                entity.Property(e => e.ActionType)
+                    .HasColumnName("ACTION_TYPE")
+                    .HasColumnType("VARCHAR2(20)")
+                    .IsRequired()
+                    .HasMaxLength(20);
+
+                // 目标ID配置 - 可为空
+                entity.Property(e => e.TargetId)
+                    .HasColumnName("TARGET_ID")
+                    .HasColumnType("NUMBER");
+
+                // 操作详情配置 - CLOB类型
+                entity.Property(e => e.LogDetail)
+                    .HasColumnName("LOG_DETAIL")
+                    .HasColumnType("CLOB");
+
+                // 操作时间配置 - 默认当前时间
+                entity.Property(e => e.LogTime)
+                    .HasColumnName("LOG_TIME")
+                    .HasColumnType("TIMESTAMP")
+                    .HasDefaultValueSql("CURRENT_TIMESTAMP");
+
+                // 索引配置
+                entity.HasIndex(e => e.AdminId)
+                    .HasDatabaseName("IX_AUDIT_LOGS_ADMIN_ID");
+
+                entity.HasIndex(e => e.ActionType)
+                    .HasDatabaseName("IX_AUDIT_LOGS_ACTION_TYPE");
+
+                entity.HasIndex(e => e.LogTime)
+                    .HasDatabaseName("IX_AUDIT_LOGS_LOG_TIME");
+
+                entity.HasIndex(e => e.TargetId)
+                    .HasDatabaseName("IX_AUDIT_LOGS_TARGET_ID");
+
+                // 复合索引（用于查询优化）
+                entity.HasIndex(e => new { e.AdminId, e.LogTime })
+                    .HasDatabaseName("IX_AUDIT_LOGS_ADMIN_TIME");
+
+                entity.HasIndex(e => new { e.ActionType, e.LogTime })
+                    .HasDatabaseName("IX_AUDIT_LOGS_ACTION_TIME");
+
+                entity.HasIndex(e => new { e.TargetId, e.ActionType })
+                    .HasDatabaseName("IX_AUDIT_LOGS_TARGET_ACTION");
+
+                // Admin关系已在Admin实体中配置
+            });
+
+            // 配置通知模板表
+            modelBuilder.Entity<NotificationTemplate>(entity =>
+            {
+                entity.ToTable("NOTIFICATION_TEMPLATES", t =>
+                {
+                    t.HasCheckConstraint("CK_NOTIFICATION_TEMPLATES_TYPE",
+                        "TEMPLATE_TYPE IN ('商品相关','交易相关','评价相关','系统通知')");
+                    t.HasCheckConstraint("CK_NOTIFICATION_TEMPLATES_PRIORITY",
+                        "PRIORITY BETWEEN 1 AND 5");
+                    t.HasCheckConstraint("CK_NOTIFICATION_TEMPLATES_IS_ACTIVE",
+                        "IS_ACTIVE IN (0,1)");
+                });
+                entity.HasKey(e => e.TemplateId);
+
+                // 主键配置 - 自增ID
+                entity.Property(e => e.TemplateId)
+                    .HasColumnName("TEMPLATE_ID")
+                    .HasColumnType("NUMBER")
+                    .ValueGeneratedOnAdd();
+
+                // 模板名称配置
+                entity.Property(e => e.TemplateName)
+                    .HasColumnName("TEMPLATE_NAME")
+                    .HasColumnType("VARCHAR2(100)")
+                    .IsRequired()
+                    .HasMaxLength(100);
+
+                // 模板类型配置
+                entity.Property(e => e.TemplateType)
+                    .HasColumnName("TEMPLATE_TYPE")
+                    .HasColumnType("VARCHAR2(20)")
+                    .IsRequired()
+                    .HasMaxLength(20);
+
+                // 模板内容配置 - CLOB类型
+                entity.Property(e => e.TemplateContent)
+                    .HasColumnName("TEMPLATE_CONTENT")
+                    .HasColumnType("CLOB")
+                    .IsRequired();
+
+                // 模板描述配置
+                entity.Property(e => e.Description)
+                    .HasColumnName("DESCRIPTION")
+                    .HasColumnType("VARCHAR2(500)")
+                    .HasMaxLength(500);
+
+                // 优先级配置 - 默认值2
+                entity.Property(e => e.Priority)
+                    .HasColumnName("PRIORITY")
+                    .HasColumnType("NUMBER")
+                    .IsRequired()
+                    .HasDefaultValue(2);
+
+                // 是否启用配置 - 默认值1
+                entity.Property(e => e.IsActive)
+                    .HasColumnName("IS_ACTIVE")
+                    .IsRequired()
+                    .HasDefaultValue(1);
+
+                // 创建时间配置 - 默认当前时间
+                entity.Property(e => e.CreatedAt)
+                    .HasColumnName("CREATED_AT")
+                    .HasColumnType("TIMESTAMP")
+                    .HasDefaultValueSql("CURRENT_TIMESTAMP");
+
+                // 更新时间配置
+                entity.Property(e => e.UpdatedAt)
+                    .HasColumnName("UPDATED_AT")
+                    .HasColumnType("TIMESTAMP");
+
+                // 创建者ID配置
+                entity.Property(e => e.CreatedBy)
+                    .HasColumnName("CREATED_BY")
+                    .HasColumnType("NUMBER");
+
+                // 索引配置
+                entity.HasIndex(e => e.TemplateType)
+                    .HasDatabaseName("IX_NOTIFICATION_TEMPLATES_TYPE");
+
+                entity.HasIndex(e => e.IsActive)
+                    .HasDatabaseName("IX_NOTIFICATION_TEMPLATES_IS_ACTIVE");
+
+                entity.HasIndex(e => e.Priority)
+                    .HasDatabaseName("IX_NOTIFICATION_TEMPLATES_PRIORITY");
+
+                entity.HasIndex(e => e.CreatedBy)
+                    .HasDatabaseName("IX_NOTIFICATION_TEMPLATES_CREATED_BY");
+
+                // 复合索引（用于查询优化）
+                entity.HasIndex(e => new { e.TemplateType, e.IsActive })
+                    .HasDatabaseName("IX_NOTIFICATION_TEMPLATES_TYPE_ACTIVE");
+
+                entity.HasIndex(e => new { e.IsActive, e.Priority })
+                    .HasDatabaseName("IX_NOTIFICATION_TEMPLATES_ACTIVE_PRIORITY");
+
+                // 配置与User的多对一关系（创建者）
+                entity.HasOne(e => e.Creator)
+                    .WithMany()
+                    .HasForeignKey(e => e.CreatedBy)
+                    .OnDelete(DeleteBehavior.SetNull)
+                    .HasConstraintName("FK_TEMPLATE_CREATOR");
+
+                // 配置与Notification的一对多关系
+                entity.HasMany(e => e.Notifications)
+                    .WithOne(n => n.Template)
+                    .HasForeignKey(n => n.TemplateId)
+                    .OnDelete(DeleteBehavior.Restrict)
+                    .HasConstraintName("FK_NOTIFICATION_TEMPLATE");
+            });
+
+            // 配置通知表
+            modelBuilder.Entity<Notification>(entity =>
+            {
+                entity.ToTable("NOTIFICATIONS", t =>
+                {
+                    t.HasCheckConstraint("CK_NOTIFICATIONS_SEND_STATUS",
+                        "SEND_STATUS IN ('待发送','成功','失败')");
+                    t.HasCheckConstraint("CK_NOTIFICATIONS_RETRY_COUNT",
+                        "RETRY_COUNT >= 0");
+                });
+                entity.HasKey(e => e.NotificationId);
+
+                // 主键配置 - 自增ID
+                entity.Property(e => e.NotificationId)
+                    .HasColumnName("NOTIFICATION_ID")
+                    .HasColumnType("NUMBER")
+                    .ValueGeneratedOnAdd();
+
+                // 模板ID外键配置
+                entity.Property(e => e.TemplateId)
+                    .HasColumnName("TEMPLATE_ID")
+                    .HasColumnType("NUMBER")
+                    .IsRequired();
+
+                // 接收者ID外键配置
+                entity.Property(e => e.RecipientId)
+                    .HasColumnName("RECIPIENT_ID")
+                    .HasColumnType("NUMBER")
+                    .IsRequired();
+
+                // 订单ID外键配置 - 可选
+                entity.Property(e => e.OrderId)
+                    .HasColumnName("ORDER_ID")
+                    .HasColumnType("NUMBER");
+
+                // 模板参数配置 - CLOB类型
+                entity.Property(e => e.TemplateParams)
+                    .HasColumnName("TEMPLATE_PARAMS")
+                    .HasColumnType("CLOB");
+
+                // 发送状态配置 - 默认值"待发送"
+                entity.Property(e => e.SendStatus)
+                    .HasColumnName("SEND_STATUS")
+                    .HasColumnType("VARCHAR2(20)")
+                    .IsRequired()
+                    .HasMaxLength(20)
+                    .HasDefaultValue("待发送");
+
+                // 重试次数配置 - 默认值0
+                entity.Property(e => e.RetryCount)
+                    .HasColumnName("RETRY_COUNT")
+                    .HasColumnType("NUMBER")
+                    .IsRequired()
+                    .HasDefaultValue(0);
+
+                // 最后尝试时间配置 - 默认当前时间
+                entity.Property(e => e.LastAttemptTime)
+                    .HasColumnName("LAST_ATTEMPT_TIME")
+                    .HasColumnType("TIMESTAMP")
+                    .HasDefaultValueSql("CURRENT_TIMESTAMP");
+
+                // 创建时间配置 - 默认当前时间
+                entity.Property(e => e.CreatedAt)
+                    .HasColumnName("CREATED_AT")
+                    .HasColumnType("TIMESTAMP")
+                    .HasDefaultValueSql("CURRENT_TIMESTAMP");
+
+                // 发送成功时间配置
+                entity.Property(e => e.SentAt)
+                    .HasColumnName("SENT_AT")
+                    .HasColumnType("TIMESTAMP");
+
+                // 索引配置
+                entity.HasIndex(e => e.TemplateId)
+                    .HasDatabaseName("IX_NOTIFICATIONS_TEMPLATE_ID");
+
+                entity.HasIndex(e => e.RecipientId)
+                    .HasDatabaseName("IX_NOTIFICATIONS_RECIPIENT_ID");
+
+                entity.HasIndex(e => e.OrderId)
+                    .HasDatabaseName("IX_NOTIFICATIONS_ORDER_ID");
+
+                entity.HasIndex(e => e.SendStatus)
+                    .HasDatabaseName("IX_NOTIFICATIONS_SEND_STATUS");
+
+                entity.HasIndex(e => e.CreatedAt)
+                    .HasDatabaseName("IX_NOTIFICATIONS_CREATED_AT");
+
+                entity.HasIndex(e => e.LastAttemptTime)
+                    .HasDatabaseName("IX_NOTIFICATIONS_LAST_ATTEMPT_TIME");
+
+                entity.HasIndex(e => e.RetryCount)
+                    .HasDatabaseName("IX_NOTIFICATIONS_RETRY_COUNT");
+
+                // 复合索引（用于查询优化）
+                entity.HasIndex(e => new { e.RecipientId, e.SendStatus })
+                    .HasDatabaseName("IX_NOTIFICATIONS_RECIPIENT_STATUS");
+
+                entity.HasIndex(e => new { e.SendStatus, e.LastAttemptTime })
+                    .HasDatabaseName("IX_NOTIFICATIONS_STATUS_TIME");
+
+                entity.HasIndex(e => new { e.SendStatus, e.RetryCount })
+                    .HasDatabaseName("IX_NOTIFICATIONS_STATUS_RETRY");
+
+                entity.HasIndex(e => new { e.RecipientId, e.CreatedAt })
+                    .HasDatabaseName("IX_NOTIFICATIONS_RECIPIENT_TIME");
+
+                // 配置与User的多对一关系（接收者）
+                entity.HasOne(e => e.Recipient)
+                    .WithMany(u => u.ReceivedNotifications)
+                    .HasForeignKey(e => e.RecipientId)
+                    .OnDelete(DeleteBehavior.Cascade)
+                    .HasConstraintName("FK_NOTIFICATION_RECIPIENT");
+
+                // 配置与AbstractOrder的多对一关系（可选）
+                entity.HasOne(e => e.AbstractOrder)
+                    .WithMany(a => a.Notifications)
+                    .HasForeignKey(e => e.OrderId)
+                    .OnDelete(DeleteBehavior.SetNull)
+                    .HasConstraintName("FK_NOTIFICATION_ORDER");
+
+                // Template关系已在NotificationTemplate实体中配置
+            });
+
+            // 配置SignalR通知表
+            modelBuilder.Entity<SignalRNotification>(entity =>
+            {
+                entity.ToTable("SIGNALR_NOTIFICATIONS", t =>
+                {
+                    t.HasCheckConstraint("CK_SIGNALR_NOTIFICATIONS_SEND_STATUS",
+                        "SEND_STATUS IN ('待发送','成功','失败')");
+                    t.HasCheckConstraint("CK_SIGNALR_NOTIFICATIONS_RETRY_COUNT",
+                        "RETRY_COUNT >= 0");
+                });
+                entity.HasKey(e => e.SignalRNotificationId);
+
+                // 主键配置 - 自增ID
+                entity.Property(e => e.SignalRNotificationId)
+                    .HasColumnName("SIGNALR_NOTIFICATION_ID")
+                    .HasColumnType("NUMBER")
+                    .ValueGeneratedOnAdd();
+
+                // 通知ID外键配置
+                entity.Property(e => e.NotificationId)
+                    .HasColumnName("NOTIFICATION_ID")
+                    .HasColumnType("NUMBER")
+                    .IsRequired();
+
+                // 连接ID配置
+                entity.Property(e => e.ConnectionId)
+                    .HasColumnName("CONNECTION_ID")
+                    .HasColumnType("VARCHAR2(100)")
+                    .HasMaxLength(100);
+
+                // 用户组配置
+                entity.Property(e => e.GroupName)
+                    .HasColumnName("GROUP_NAME")
+                    .HasColumnType("VARCHAR2(50)")
+                    .HasMaxLength(50);
+
+                // 发送状态配置
+                entity.Property(e => e.SendStatus)
+                    .HasColumnName("SEND_STATUS")
+                    .HasColumnType("VARCHAR2(20)")
+                    .IsRequired()
+                    .HasMaxLength(20)
+                    .HasDefaultValue("待发送");
+
+                // 重试次数配置
+                entity.Property(e => e.RetryCount)
+                    .HasColumnName("RETRY_COUNT")
+                    .HasColumnType("NUMBER")
+                    .IsRequired()
+                    .HasDefaultValue(0);
+
+                // 最后尝试时间配置
+                entity.Property(e => e.LastAttemptTime)
+                    .HasColumnName("LAST_ATTEMPT_TIME")
+                    .HasColumnType("TIMESTAMP")
+                    .HasDefaultValueSql("CURRENT_TIMESTAMP");
+
+                // 创建时间配置
+                entity.Property(e => e.CreatedAt)
+                    .HasColumnName("CREATED_AT")
+                    .HasColumnType("TIMESTAMP")
+                    .HasDefaultValueSql("CURRENT_TIMESTAMP");
+
+                // 发送成功时间配置
+                entity.Property(e => e.SentAt)
+                    .HasColumnName("SENT_AT")
+                    .HasColumnType("TIMESTAMP");
+
+                // 错误信息配置
+                entity.Property(e => e.ErrorMessage)
+                    .HasColumnName("ERROR_MESSAGE")
+                    .HasColumnType("VARCHAR2(500)")
+                    .HasMaxLength(500);
+
+                // 索引配置
+                entity.HasIndex(e => e.NotificationId)
+                    .HasDatabaseName("IX_SIGNALR_NOTIFICATIONS_NOTIFICATION_ID");
+
+                entity.HasIndex(e => e.SendStatus)
+                    .HasDatabaseName("IX_SIGNALR_NOTIFICATIONS_SEND_STATUS");
+
+                entity.HasIndex(e => e.ConnectionId)
+                    .HasDatabaseName("IX_SIGNALR_NOTIFICATIONS_CONNECTION_ID");
+
+                entity.HasIndex(e => e.CreatedAt)
+                    .HasDatabaseName("IX_SIGNALR_NOTIFICATIONS_CREATED_AT");
+
+                // 配置与Notification的多对一关系
+                entity.HasOne(e => e.Notification)
+                    .WithMany(n => n.SignalRNotifications)
+                    .HasForeignKey(e => e.NotificationId)
+                    .OnDelete(DeleteBehavior.Cascade)
+                    .HasConstraintName("FK_SIGNALR_NOTIFICATION_NOTIFICATION");
+            });
+
+            // 配置邮件通知表
+            modelBuilder.Entity<EmailNotification>(entity =>
+            {
+                entity.ToTable("EMAIL_NOTIFICATIONS", t =>
+                {
+                    t.HasCheckConstraint("CK_EMAIL_NOTIFICATIONS_EMAIL_TYPE",
+                        "EMAIL_TYPE IN ('通知','验证码')");
+                    t.HasCheckConstraint("CK_EMAIL_NOTIFICATIONS_SEND_STATUS",
+                        "SEND_STATUS IN ('待发送','成功','失败')");
+                    t.HasCheckConstraint("CK_EMAIL_NOTIFICATIONS_RETRY_COUNT",
+                        "RETRY_COUNT >= 0");
+                });
+                entity.HasKey(e => e.EmailNotificationId);
+
+                // 主键配置 - 自增ID
+                entity.Property(e => e.EmailNotificationId)
+                    .HasColumnName("EMAIL_NOTIFICATION_ID")
+                    .HasColumnType("NUMBER")
+                    .ValueGeneratedOnAdd();
+
+                // 邮件类型配置
+                entity.Property(e => e.EmailType)
+                    .HasColumnName("EMAIL_TYPE")
+                    .HasColumnType("VARCHAR2(20)")
+                    .IsRequired()
+                    .HasMaxLength(20);
+
+                // 通知ID外键配置（可选）
+                entity.Property(e => e.NotificationId)
+                    .HasColumnName("NOTIFICATION_ID")
+                    .HasColumnType("NUMBER");
+
+                // 收件人邮箱配置
+                entity.Property(e => e.RecipientEmail)
+                    .HasColumnName("RECIPIENT_EMAIL")
+                    .HasColumnType("VARCHAR2(100)")
+                    .IsRequired()
+                    .HasMaxLength(100);
+
+                // 邮件主题配置
+                entity.Property(e => e.Subject)
+                    .HasColumnName("SUBJECT")
+                    .HasColumnType("VARCHAR2(200)")
+                    .IsRequired()
+                    .HasMaxLength(200);
+
+                // 邮件内容配置
+                entity.Property(e => e.Content)
+                    .HasColumnName("CONTENT")
+                    .HasColumnType("CLOB")
+                    .IsRequired();
+
+                // 验证码配置
+                entity.Property(e => e.VerificationCode)
+                    .HasColumnName("VERIFICATION_CODE")
+                    .HasColumnType("VARCHAR2(10)")
+                    .HasMaxLength(10);
+
+                // 验证码过期时间配置
+                entity.Property(e => e.CodeExpiresAt)
+                    .HasColumnName("CODE_EXPIRES_AT")
+                    .HasColumnType("TIMESTAMP");
+
+                // 发送状态配置
+                entity.Property(e => e.SendStatus)
+                    .HasColumnName("SEND_STATUS")
+                    .HasColumnType("VARCHAR2(20)")
+                    .IsRequired()
+                    .HasMaxLength(20)
+                    .HasDefaultValue("待发送");
+
+                // 重试次数配置
+                entity.Property(e => e.RetryCount)
+                    .HasColumnName("RETRY_COUNT")
+                    .HasColumnType("NUMBER")
+                    .IsRequired()
+                    .HasDefaultValue(0);
+
+                // 最后尝试时间配置
+                entity.Property(e => e.LastAttemptTime)
+                    .HasColumnName("LAST_ATTEMPT_TIME")
+                    .HasColumnType("TIMESTAMP")
+                    .HasDefaultValueSql("CURRENT_TIMESTAMP");
+
+                // 创建时间配置
+                entity.Property(e => e.CreatedAt)
+                    .HasColumnName("CREATED_AT")
+                    .HasColumnType("TIMESTAMP")
+                    .HasDefaultValueSql("CURRENT_TIMESTAMP");
+
+                // 发送成功时间配置
+                entity.Property(e => e.SentAt)
+                    .HasColumnName("SENT_AT")
+                    .HasColumnType("TIMESTAMP");
+
+                // 错误信息配置
+                entity.Property(e => e.ErrorMessage)
+                    .HasColumnName("ERROR_MESSAGE")
+                    .HasColumnType("VARCHAR2(500)")
+                    .HasMaxLength(500);
+
+                // 索引配置
+                entity.HasIndex(e => e.NotificationId)
+                    .HasDatabaseName("IX_EMAIL_NOTIFICATIONS_NOTIFICATION_ID");
+
+                entity.HasIndex(e => e.EmailType)
+                    .HasDatabaseName("IX_EMAIL_NOTIFICATIONS_EMAIL_TYPE");
+
+                entity.HasIndex(e => e.SendStatus)
+                    .HasDatabaseName("IX_EMAIL_NOTIFICATIONS_SEND_STATUS");
+
+                entity.HasIndex(e => e.RecipientEmail)
+                    .HasDatabaseName("IX_EMAIL_NOTIFICATIONS_RECIPIENT_EMAIL");
+
+                entity.HasIndex(e => e.CreatedAt)
+                    .HasDatabaseName("IX_EMAIL_NOTIFICATIONS_CREATED_AT");
+
+                entity.HasIndex(e => e.VerificationCode)
+                    .HasDatabaseName("IX_EMAIL_NOTIFICATIONS_VERIFICATION_CODE");
+
+                entity.HasIndex(e => e.CodeExpiresAt)
+                    .HasDatabaseName("IX_EMAIL_NOTIFICATIONS_CODE_EXPIRES");
+
+                // 复合索引
+                entity.HasIndex(e => new { e.EmailType, e.SendStatus })
+                    .HasDatabaseName("IX_EMAIL_NOTIFICATIONS_TYPE_STATUS");
+
+                entity.HasIndex(e => new { e.RecipientEmail, e.EmailType })
+                    .HasDatabaseName("IX_EMAIL_NOTIFICATIONS_EMAIL_TYPE");
+
+                // 配置与Notification的多对一关系（可选）
+                entity.HasOne(e => e.Notification)
+                    .WithMany(n => n.EmailNotifications)
+                    .HasForeignKey(e => e.NotificationId)
+                    .OnDelete(DeleteBehavior.SetNull)
+                    .HasConstraintName("FK_EMAIL_NOTIFICATION_NOTIFICATION");
+            });
+
+            // 配置评价表
+            modelBuilder.Entity<Review>(entity =>
+            {
+                entity.ToTable("REVIEWS", t =>
+                {
+                    t.HasCheckConstraint("CK_REVIEWS_RATING",
+                        "RATING IS NULL OR (RATING >= 1 AND RATING <= 5)");
+                    t.HasCheckConstraint("CK_REVIEWS_DESC_ACCURACY",
+                        "DESC_ACCURACY IS NULL OR (DESC_ACCURACY >= 1 AND DESC_ACCURACY <= 5)");
+                    t.HasCheckConstraint("CK_REVIEWS_SERVICE_ATTITUDE",
+                        "SERVICE_ATTITUDE IS NULL OR (SERVICE_ATTITUDE >= 1 AND SERVICE_ATTITUDE <= 5)");
+                    t.HasCheckConstraint("CK_REVIEWS_IS_ANONYMOUS",
+                        "IS_ANONYMOUS IN (0,1)");
+                });
+                entity.HasKey(e => e.ReviewId);
+
+                // 主键配置 - 自增ID
+                entity.Property(e => e.ReviewId)
+                    .HasColumnName("REVIEW_ID")
+                    .HasColumnType("NUMBER")
+                    .ValueGeneratedOnAdd();
+
+                // 订单ID外键配置
+                entity.Property(e => e.OrderId)
+                    .HasColumnName("ORDER_ID")
+                    .HasColumnType("NUMBER")
+                    .IsRequired();
+
+                // 总体评分配置 - 精确数字类型
+                entity.Property(e => e.Rating)
+                    .HasColumnName("RATING")
+                    .HasColumnType("NUMBER(2,1)")
+                    .HasPrecision(2, 1);
+
+                // 描述准确性评分配置
+                entity.Property(e => e.DescAccuracy)
+                    .HasColumnName("DESC_ACCURACY")
+                    .HasColumnType("NUMBER(2,0)");
+
+                // 服务态度评分配置
+                entity.Property(e => e.ServiceAttitude)
+                    .HasColumnName("SERVICE_ATTITUDE")
+                    .HasColumnType("NUMBER(2,0)");
+
+                // 匿名状态配置 - 默认值0
+                entity.Property(e => e.IsAnonymous)
+                    .HasColumnName("IS_ANONYMOUS")
+                    .IsRequired()
+                    .HasDefaultValue(0);
+
+                // 创建时间配置 - 默认当前时间
+                entity.Property(e => e.CreateTime)
+                    .HasColumnName("CREATE_TIME")
+                    .HasColumnType("TIMESTAMP")
+                    .HasDefaultValueSql("CURRENT_TIMESTAMP");
+
+                // 卖家回复配置 - CLOB类型
+                entity.Property(e => e.SellerReply)
+                    .HasColumnName("SELLER_REPLY")
+                    .HasColumnType("CLOB");
+
+                // 评价内容配置 - CLOB类型
+                entity.Property(e => e.Content)
+                    .HasColumnName("CONTENT")
+                    .HasColumnType("CLOB");
+
+                // 索引配置
+                entity.HasIndex(e => e.OrderId)
+                    .HasDatabaseName("IX_REVIEWS_ORDER_ID");
+
+                entity.HasIndex(e => e.Rating)
+                    .HasDatabaseName("IX_REVIEWS_RATING");
+
+                entity.HasIndex(e => e.CreateTime)
+                    .HasDatabaseName("IX_REVIEWS_CREATE_TIME");
+
+                entity.HasIndex(e => e.IsAnonymous)
+                    .HasDatabaseName("IX_REVIEWS_IS_ANONYMOUS");
+
+                // 复合索引（用于查询优化）
+                entity.HasIndex(e => new { e.OrderId, e.CreateTime })
+                    .HasDatabaseName("IX_REVIEWS_ORDER_TIME");
+
+                entity.HasIndex(e => new { e.Rating, e.CreateTime })
+                    .HasDatabaseName("IX_REVIEWS_RATING_TIME");
+
+                entity.HasIndex(e => new { e.IsAnonymous, e.CreateTime })
+                    .HasDatabaseName("IX_REVIEWS_ANONYMOUS_TIME");
+
+                // 配置与AbstractOrder的多对一关系
+                entity.HasOne(e => e.AbstractOrder)
+                    .WithMany(a => a.Reviews)
+                    .HasForeignKey(e => e.OrderId)
+                    .OnDelete(DeleteBehavior.Cascade)
+                    .HasConstraintName("FK_REVIEW_ORDER");
+            });
+
+            // 配置举报表
+            modelBuilder.Entity<Reports>(entity =>
+            {
+                entity.ToTable("REPORTS", t =>
+                {
+                    t.HasCheckConstraint("CK_REPORTS_TYPE",
+                        "TYPE IN ('商品问题','服务问题','欺诈','虚假描述','其他')");
+                    t.HasCheckConstraint("CK_REPORTS_PRIORITY",
+                        "PRIORITY IS NULL OR (PRIORITY >= 1 AND PRIORITY <= 10)");
+                    t.HasCheckConstraint("CK_REPORTS_STATUS",
+                        "STATUS IN ('待处理','处理中','已处理','已关闭')");
+                });
+                entity.HasKey(e => e.ReportId);
+
+                // 主键配置 - 自增ID
+                entity.Property(e => e.ReportId)
+                    .HasColumnName("REPORT_ID")
+                    .HasColumnType("NUMBER")
+                    .ValueGeneratedOnAdd();
+
+                // 订单ID外键配置
+                entity.Property(e => e.OrderId)
+                    .HasColumnName("ORDER_ID")
+                    .HasColumnType("NUMBER")
+                    .IsRequired();
+
+                // 举报人ID外键配置
+                entity.Property(e => e.ReporterId)
+                    .HasColumnName("REPORTER_ID")
+                    .HasColumnType("NUMBER")
+                    .IsRequired();
+
+                // 举报类型配置
+                entity.Property(e => e.Type)
+                    .HasColumnName("TYPE")
+                    .HasColumnType("VARCHAR2(50)")
+                    .IsRequired()
+                    .HasMaxLength(50);
+
+                // 优先级配置
+                entity.Property(e => e.Priority)
+                    .HasColumnName("PRIORITY")
+                    .HasColumnType("NUMBER(2,0)");
+
+                // 举报描述配置 - CLOB类型
+                entity.Property(e => e.Description)
+                    .HasColumnName("DESCRIPTION")
+                    .HasColumnType("CLOB");
+
+                // 处理状态配置 - 默认值"待处理"
+                entity.Property(e => e.Status)
+                    .HasColumnName("STATUS")
+                    .HasColumnType("VARCHAR2(20)")
+                    .IsRequired()
+                    .HasMaxLength(20)
+                    .HasDefaultValue("待处理");
+
+                // 创建时间配置 - 默认当前时间
+                entity.Property(e => e.CreateTime)
+                    .HasColumnName("CREATE_TIME")
+                    .HasColumnType("TIMESTAMP")
+                    .HasDefaultValueSql("CURRENT_TIMESTAMP");
+
+                // 索引配置
+                entity.HasIndex(e => e.OrderId)
+                    .HasDatabaseName("IX_REPORTS_ORDER_ID");
+
+                entity.HasIndex(e => e.ReporterId)
+                    .HasDatabaseName("IX_REPORTS_REPORTER_ID");
+
+                entity.HasIndex(e => e.Type)
+                    .HasDatabaseName("IX_REPORTS_TYPE");
+
+                entity.HasIndex(e => e.Status)
+                    .HasDatabaseName("IX_REPORTS_STATUS");
+
+                entity.HasIndex(e => e.Priority)
+                    .HasDatabaseName("IX_REPORTS_PRIORITY");
+
+                entity.HasIndex(e => e.CreateTime)
+                    .HasDatabaseName("IX_REPORTS_CREATE_TIME");
+
+                // 复合索引（用于查询优化）
+                entity.HasIndex(e => new { e.Status, e.Priority })
+                    .HasDatabaseName("IX_REPORTS_STATUS_PRIORITY");
+
+                entity.HasIndex(e => new { e.ReporterId, e.CreateTime })
+                    .HasDatabaseName("IX_REPORTS_REPORTER_TIME");
+
+                entity.HasIndex(e => new { e.Type, e.Status })
+                    .HasDatabaseName("IX_REPORTS_TYPE_STATUS");
+
+                // 配置与AbstractOrder的多对一关系
+                entity.HasOne(e => e.AbstractOrder)
+                    .WithMany(a => a.Reports)
+                    .HasForeignKey(e => e.OrderId)
+                    .OnDelete(DeleteBehavior.Cascade)
+                    .HasConstraintName("FK_REPORT_ORDER");
+
+                // 配置与User的多对一关系（举报人）
+                entity.HasOne(e => e.Reporter)
+                    .WithMany(u => u.Reports)
+                    .HasForeignKey(e => e.ReporterId)
+                    .OnDelete(DeleteBehavior.Restrict)
+                    .HasConstraintName("FK_REPORT_USER");
+
+                // 配置与ReportEvidence的一对多关系
+                entity.HasMany(e => e.Evidences)
+                    .WithOne(r => r.Report)
+                    .HasForeignKey(r => r.ReportId)
+                    .OnDelete(DeleteBehavior.Cascade)
+                    .HasConstraintName("FK_EVIDENCE_REPORT");
+            });
+
+            // 配置举报证据表
+            modelBuilder.Entity<ReportEvidence>(entity =>
+            {
+                entity.ToTable("REPORT_EVIDENCE", t =>
+                {
+                    t.HasCheckConstraint("CK_REPORT_EVIDENCE_FILE_TYPE",
+                        "FILE_TYPE IN ('图片','视频','文档')");
+                });
+                entity.HasKey(e => e.EvidenceId);
+
+                // 主键配置 - 自增ID
+                entity.Property(e => e.EvidenceId)
+                    .HasColumnName("EVIDENCE_ID")
+                    .HasColumnType("NUMBER")
+                    .ValueGeneratedOnAdd();
+
+                // 举报ID外键配置
+                entity.Property(e => e.ReportId)
+                    .HasColumnName("REPORT_ID")
+                    .HasColumnType("NUMBER")
+                    .IsRequired();
+
+                // 文件类型配置
+                entity.Property(e => e.FileType)
+                    .HasColumnName("FILE_TYPE")
+                    .HasColumnType("VARCHAR2(20)")
+                    .IsRequired()
+                    .HasMaxLength(20);
+
+                // 文件URL配置
+                entity.Property(e => e.FileUrl)
+                    .HasColumnName("FILE_URL")
+                    .HasColumnType("VARCHAR2(200)")
+                    .IsRequired()
+                    .HasMaxLength(200);
+
+                // 上传时间配置 - 默认当前时间
+                entity.Property(e => e.UploadedAt)
+                    .HasColumnName("UPLOADED_AT")
+                    .HasColumnType("TIMESTAMP")
+                    .HasDefaultValueSql("CURRENT_TIMESTAMP");
+
+                // 索引配置
+                entity.HasIndex(e => e.ReportId)
+                    .HasDatabaseName("IX_REPORT_EVIDENCE_REPORT_ID");
+
+                entity.HasIndex(e => e.FileType)
+                    .HasDatabaseName("IX_REPORT_EVIDENCE_FILE_TYPE");
+
+                entity.HasIndex(e => e.UploadedAt)
+                    .HasDatabaseName("IX_REPORT_EVIDENCE_UPLOADED_AT");
+
+                // 复合索引（用于查询优化）
+                entity.HasIndex(e => new { e.ReportId, e.FileType })
+                    .HasDatabaseName("IX_REPORT_EVIDENCE_REPORT_TYPE");
+
+                entity.HasIndex(e => new { e.FileType, e.UploadedAt })
+                    .HasDatabaseName("IX_REPORT_EVIDENCE_TYPE_TIME");
+
+                // Report关系已在Reports实体中配置
+            });
+        }
+    }
+}